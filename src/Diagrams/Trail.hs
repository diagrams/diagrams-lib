--- conflicted
+++ resolved
@@ -183,11 +183,10 @@
 instance (Metric v, OrderedField n, Real n)
     => EndValues (SegTree v n)
 
-<<<<<<< HEAD
-type SplitResult v = ((SegTree v, Scalar v -> Scalar v), (SegTree v, Scalar v -> Scalar v))
-
-splitAtParam' :: (InnerSpace v, RealFrac (Scalar v), Floating (Scalar v), Sectionable (SegTree v))
-              => SegTree v -> Scalar v -> SplitResult v
+type SplitResult v n = ((SegTree v n, Scalar v -> Scalar v), (SegTree v n, Scalar v -> Scalar v))
+
+splitAtParam' :: (Metric v, OrderedField n, Real n, Sectionable (SegTree v n))
+              => SegTree v n -> Scalar v -> SplitResult v n
 splitAtParam' tree@(SegTree t) p
   | p < 0     = case FT.viewl t of
                   EmptyL    -> emptySplit
@@ -215,30 +214,6 @@
                                         )
                                       , ( SegTree $ seg2   <| after'
                                         , \u -> 1 - (1 - u) * tSegs / newSegs (1 - p)
-=======
-instance (Metric v, OrderedField n, Real n) => Sectionable (SegTree v n) where
-  splitAtParam (SegTree t) p
-    | p < 0     = case FT.viewl t of
-                    EmptyL    -> emptySplit
-                    seg :< t' ->
-                      case seg `splitAtParam` (p * tSegs) of
-                        (seg1, seg2) -> ( SegTree $ FT.singleton seg1
-                                        , SegTree $ seg2 <| t'
-                                        )
-    | p >= 1    = case FT.viewr t of
-                    EmptyR    -> emptySplit
-                    t' :> seg ->
-                      case seg `splitAtParam` (1 - (1 - p)*tSegs) of
-                        (seg1, seg2) -> ( SegTree $ t' |> seg1
-                                        , SegTree $ FT.singleton seg2
-                                        )
-    | otherwise = case FT.viewl after of
-                    EmptyL        -> emptySplit
-                    seg :< after' ->
-                      case seg `splitAtParam` mod1 (p * tSegs) of
-                        (seg1, seg2) -> ( SegTree $ before |> seg1
-                                        , SegTree $ seg2   <| after'
->>>>>>> 5c646869
                                         )
                                       )
  where
@@ -247,7 +222,7 @@
     tSegs           = numSegs t
     emptySplit      = let t' = (tree, id) in (t',t')
 
-instance (InnerSpace v, RealFrac (Scalar v), Floating (Scalar v))
+instance (Metric v, OrderedField n, Real n) => Sectionable (SegTree v n) where
     => Sectionable (SegTree v) where
   splitAtParam t p = let ((ta,_),(tb,_)) = splitAtParam' t p in (ta,tb)
 
