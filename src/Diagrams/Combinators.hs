--- conflicted
+++ resolved
@@ -58,12 +58,7 @@
 
 import           Diagrams.Core
 import           Diagrams.Core.Types   (QDiagram (QD))
-<<<<<<< HEAD
 import           Diagrams.Direction
-import           Diagrams.Located
-import           Diagrams.Path
-=======
->>>>>>> e64e2d20
 import           Diagrams.Segment      (straight)
 import           Diagrams.Util
 
