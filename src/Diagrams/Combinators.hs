{-# LANGUAGE FlexibleContexts      #-}
{-# LANGUAGE MultiParamTypeClasses #-}
{-# LANGUAGE Rank2Types            #-}
{-# LANGUAGE TemplateHaskell       #-}
{-# LANGUAGE TypeFamilies          #-}
{-# LANGUAGE UndecidableInstances  #-}
-----------------------------------------------------------------------------
-- |
-- Module      :  Diagrams.Combinators
-- Copyright   :  (c) 2011 diagrams-lib team (see LICENSE)
-- License     :  BSD-style (see LICENSE)
-- Maintainer  :  diagrams-discuss@googlegroups.com
--
-- Higher-level tools for combining diagrams.
--
-----------------------------------------------------------------------------

module Diagrams.Combinators
       ( -- * Unary operations

         withEnvelope, withTrace
       , phantom, strut
       , pad
       , extrudeEnvelope, intrudeEnvelope

         -- * Binary operations
       , atop
       , beneath
       , beside

         -- * n-ary operations
       , appends
       , position, decorateTrail, decorateLocatedTrail, decoratePath
       , cat, cat'
       , CatOpts(..), catMethod, sep
       , CatMethod(..)

       ) where

import           Control.Lens       ( (&), (%~), (.~), Lens', makeLensesWith
<<<<<<< HEAD
                                    , lensRules, generateSignatures, unwrapped)
=======
                                    , lensRules, generateSignatures, unwrapping)
>>>>>>> a3067e17

import           Data.AdditiveGroup
import           Data.AffineSpace   ((.+^))
import           Data.Default.Class
import           Data.Semigroup
import           Data.VectorSpace

import           Diagrams.Core
import           Diagrams.Located
import           Diagrams.Path
import           Diagrams.Segment   (straight)
import           Diagrams.Trail     (Trail, trailVertices)
import           Diagrams.Util

------------------------------------------------------------
-- Working with envelopes
------------------------------------------------------------

-- | Use the envelope from some object as the envelope for a
--   diagram, in place of the diagram's default envelope.
--
--   <<diagrams/src_Diagrams_Combinators_withEnvelopeEx.svg#diagram=withEnvelopeEx&width=300>>
--
--   > sqNewEnv =
--   >     circle 1 # fc green
--   >     |||
--   >     (    c # dashing [0.1,0.1] 0 # lc white
--   >       <> square 2 # withEnvelope (c :: D R2) # fc blue
--   >     )
--   > c = circle 0.8
--   > withEnvelopeEx = sqNewEnv # centerXY # pad 1.5
withEnvelope :: (HasLinearMap (V a), Enveloped a, Monoid' m)
           => a -> QDiagram b (V a) m -> QDiagram b (V a) m
withEnvelope = setEnvelope . getEnvelope

-- | Use the trace from some object as the trace for a diagram, in
--   place of the diagram's default trace.
withTrace :: (HasLinearMap (V a), Traced a, OrderedField (Scalar (V a)), InnerSpace (V a), Monoid' m)
          => a -> QDiagram b (V a) m -> QDiagram b (V a) m
withTrace = setTrace . getTrace

-- | @phantom x@ produces a \"phantom\" diagram, which has the same
--   envelope and trace as @x@ but produces no output.
phantom :: (Backend b (V a), Enveloped a, Traced a, Monoid' m) => a -> QDiagram b (V a) m
phantom a = mkQD nullPrim (getEnvelope a) (getTrace a) mempty mempty

-- | @pad s@ \"pads\" a diagram, expanding its envelope by a factor of
--   @s@ (factors between 0 and 1 can be used to shrink the envelope).
--   Note that the envelope will expand with respect to the local
--   origin, so if the origin is not centered the padding may appear
--   \"uneven\".  If this is not desired, the origin can be centered
--   (using, e.g., 'centerXY' for 2D diagrams) before applying @pad@.
pad :: ( Backend b v
       , InnerSpace v, OrderedField (Scalar v)
       , Monoid' m )
    => Scalar v -> QDiagram b v m -> QDiagram b v m
pad s d = withEnvelope (d # scale s) d

-- | @strut v@ is a diagram which produces no output, but with respect
--   to alignment and envelope acts like a 1-dimensional segment
--   oriented along the vector @v@, with local origin at its
--   center. (Note, however, that it has an empty trace; for 2D struts
--   with a nonempty trace see 'strutR2', 'strutX', and 'strutY' from
--   "Diagrams.TwoD.Combinators".) Useful for manually creating
--   separation between two diagrams.
--
--   <<diagrams/src_Diagrams_Combinators_strutEx.svg#diagram=strutEx&width=300>>
--
--   > strutEx = (circle 1 ||| strut unitX ||| circle 1) # centerXY # pad 1.1
strut :: ( Backend b v, InnerSpace v
         , OrderedField (Scalar v)
         , Monoid' m
         )
      => v -> QDiagram b v m
strut v = mkQD nullPrim env mempty mempty mempty
  where env = translate ((-0.5) *^ v) . getEnvelope $ straight v
  -- note we can't use 'phantom' here because it tries to construct a
  -- trace as well, and segments do not have a trace in general (only
  -- in 2D; see Diagrams.TwoD.Segment).  This is a good reason to have
  -- a special 'strut' combinator (before the introduction of traces
  -- it was mostly just for convenience).
  --
  -- also note that we can't remove the call to getEnvelope, since
  -- translating a segment has no effect.

-- | @extrudeEnvelope v d@ asymmetrically \"extrudes\" the envelope of
--   a diagram in the given direction.  All parts of the envelope
--   within 90 degrees of this direction are modified, offset outwards
--   by the magnitude of the vector.
--
--   This works by offsetting the envelope distance proportionally to
--   the cosine of the difference in angle, and leaving it unchanged
--   when this factor is negative.
extrudeEnvelope
  :: ( Ord (Scalar v), Num (Scalar v), AdditiveGroup (Scalar v)
     , Floating (Scalar v), HasLinearMap v, InnerSpace v, Monoid' m )
  => v -> QDiagram b v m -> QDiagram b v m
extrudeEnvelope = deformEnvelope 0.5

-- | @intrudeEnvelope v d@ asymmetrically \"intrudes\" the envelope of
--   a diagram away from the given direction.  All parts of the envelope
--   within 90 degrees of this direction are modified, offset inwards
--   by the magnitude of the vector.
--
--   Note that this could create strange inverted envelopes, where
--   @ diameter v d < 0 @.
intrudeEnvelope
  :: ( Ord (Scalar v), Num (Scalar v), AdditiveGroup (Scalar v)
     , Floating (Scalar v), HasLinearMap v, InnerSpace v, Monoid' m )
  => v -> QDiagram b v m -> QDiagram b v m
intrudeEnvelope = deformEnvelope (-0.5)

-- Utility for extrudeEnvelope / intrudeEnvelope
deformEnvelope
  :: ( Ord (Scalar v), Num (Scalar v), AdditiveGroup (Scalar v)
     , Floating (Scalar v), HasLinearMap v, InnerSpace v, Monoid' m )
  => (Scalar v) -> v -> QDiagram b v m -> QDiagram b v m
<<<<<<< HEAD
deformEnvelope s v d = setEnvelope (getEnvelope d & unwrapped %~ deform) d
=======
deformEnvelope s v d = setEnvelope (getEnvelope d & unwrapping Envelope %~ deform) d
>>>>>>> a3067e17
  where
    deform = Option . fmap deform' . getOption
    deform' env v'
        | dot > 0 = Max $ getMax (env v') + (dot * s) / magnitude v'
        | otherwise = env v'
      where
        dot = v' <.> v

------------------------------------------------------------
-- Combining two objects
------------------------------------------------------------

-- | @beneath@ is just a convenient synonym for @'flip' 'atop'@; that is,
--   @d1 \`beneath\` d2@ is the diagram with @d2@ superimposed on top of
--   @d1@.
beneath :: (HasLinearMap v, OrderedField (Scalar v), InnerSpace v, Monoid' m)
     => QDiagram b v m -> QDiagram b v m -> QDiagram b v m
beneath = flip atop

infixl 6 `beneath`

-- | Place two monoidal objects (/i.e./ diagrams, paths,
--   animations...) next to each other along the given vector.  In
--   particular, place the second object so that the vector points
--   from the local origin of the first object to the local origin of
--   the second object, at a distance so that their envelopes are just
--   tangent.  The local origin of the new, combined object is the
--   local origin of the first object (unless the first object is the
--   identity element, in which case the second object is returned
--   unchanged).
--
--   <<diagrams/src_Diagrams_Combinators_besideEx.svg#diagram=besideEx&height=200>>
--
--   > besideEx = beside (r2 (20,30))
--   >                   (circle 1 # fc orange)
--   >                   (circle 1.5 # fc purple)
--   >            # showOrigin
--   >            # centerXY # pad 1.1
--
--   Note that @beside v@ is associative, so objects under @beside v@
--   form a semigroup for any given vector @v@.  In fact, they also
--   form a monoid: 'mempty' is clearly a right identity (@beside v d1
--   mempty === d1@), and there should also be a special case to make
--   it a left identity, as described above.
--
--   In older versions of diagrams, @beside@ put the local origin of
--   the result at the point of tangency between the two inputs.  That
--   semantics can easily be recovered by performing an alignment on
--   the first input before combining.  That is, if @beside'@ denotes
--   the old semantics,
--
--   > beside' v x1 x2 = beside v (x1 # align v) x2
--
--   To get something like @beside v x1 x2@ whose local origin is
--   identified with that of @x2@ instead of @x1@, use @beside
--   (negateV v) x2 x1@.
beside :: (Juxtaposable a, Semigroup a) => V a -> a -> a -> a
beside v d1 d2 = d1 <> juxtapose v d1 d2

------------------------------------------------------------
-- Combining multiple objects
------------------------------------------------------------

-- | @appends x ys@ appends each of the objects in @ys@ to the object
--   @x@ in the corresponding direction.  Note that each object in
--   @ys@ is positioned beside @x@ /without/ reference to the other
--   objects in @ys@, so this is not the same as iterating 'beside'.
--
--   <<diagrams/src_Diagrams_Combinators_appendsEx.svg#diagram=appendsEx&width=200>>
--
--   > appendsEx = appends c (zip (iterateN 6 (rotateBy (1/6)) unitX) (repeat c))
--   >             # centerXY # pad 1.1
--   >   where c = circle 1
appends :: (Juxtaposable a, Monoid' a) => a -> [(V a,a)] -> a
appends d1 apps = d1 <> mconcat (map (\(v,d) -> juxtapose v d1 d) apps)

-- | Position things absolutely: combine a list of objects
--   (e.g. diagrams or paths) by assigning them absolute positions in
--   the vector space of the combined object.
--
--   <<diagrams/src_Diagrams_Combinators_positionEx.svg#diagram=positionEx&height=300>>
--
--   > positionEx = position (zip (map mkPoint [-3, -2.8 .. 3]) (repeat dot))
--   >   where dot       = circle 0.2 # fc black
--   >         mkPoint x = p2 (x,x^2)
position :: (HasOrigin a, Monoid' a) => [(Point (V a), a)] -> a
position = mconcat . map (uncurry moveTo)

-- | Combine a list of diagrams (or paths) by using them to
--   \"decorate\" a trail, placing the local origin of one object at
--   each successive vertex of the trail.  The first vertex of the
--   trail is placed at the origin.  If the trail and list of objects
--   have different lengths, the extra tail of the longer one is
--   ignored.
decorateTrail :: (InnerSpace (V a), OrderedField (Scalar (V a)), HasOrigin a, Monoid' a)
              => Trail (V a) -> [a] -> a
decorateTrail = decorateLocatedTrail . (`at` origin)

-- | Combine a list of diagrams (or paths) by using them to
--   \"decorate\" a concretely located trail, placing the local origin
--   of one object at each successive vertex of the trail. If the
--   trail and list of objects have different lengths, the extra tail
--   of the longer one is ignored.
decorateLocatedTrail :: (InnerSpace (V a), OrderedField (Scalar (V a)), HasOrigin a, Monoid' a)
              => Located (Trail (V a)) -> [a] -> a
decorateLocatedTrail t = position . zip (trailVertices t)

-- | Combine a list of diagrams (or paths) by using them to
--   \"decorate\" a path, placing the local origin of one object at
--   each successive vertex of the path.  If the path and list of objects
--   have different lengths, the extra tail of the longer one is
--   ignored.
decoratePath :: (InnerSpace (V a), OrderedField (Scalar (V a)), HasOrigin a, Monoid' a)
             => Path (V a) -> [a] -> a
decoratePath p = position . zip (concat $ pathVertices p)

-- | Methods for concatenating diagrams.
data CatMethod = Cat     -- ^ Normal catenation: simply put diagrams
                         --   next to one another (possibly with a
                         --   certain distance in between each). The
                         --   distance between successive diagram
                         --   /envelopes/ will be consistent; the
                         --   distance between /origins/ may vary if
                         --   the diagrams are of different sizes.
               | Distrib -- ^ Distribution: place the local origins of
                         --   diagrams at regular intervals.  With
                         --   this method, the distance between
                         --   successive /origins/ will be consistent
                         --   but the distance between envelopes may
                         --   not be.  Indeed, depending on the amount
                         --   of separation, diagrams may overlap.

-- | Options for 'cat''.
data CatOpts v = CatOpts { _catMethod       :: CatMethod
                         , _sep             :: Scalar v
                         }

makeLensesWith (lensRules & generateSignatures .~ False) ''CatOpts

-- | Which 'CatMethod' should be used:
--   normal catenation (default), or distribution?
catMethod :: forall v. Lens' (CatOpts v) CatMethod

-- | How much separation should be used between successive diagrams
--   (default: 0)?  When @catMethod = Cat@, this is the distance between
--   /envelopes/; when @catMethod = Distrib@, this is the distance
--   between /origins/.
sep :: forall v. Lens' (CatOpts v) (Scalar v)

instance Num (Scalar v) => Default (CatOpts v) where
  def = CatOpts { _catMethod       = Cat
                , _sep             = 0
                }

-- | @cat v@ positions a list of objects so that their local origins
--   lie along a line in the direction of @v@.  Successive objects
--   will have their envelopes just touching.  The local origin
--   of the result will be the same as the local origin of the first
--   object.
--
--   See also 'cat'', which takes an extra options record allowing
--   certain aspects of the operation to be tweaked.
cat :: ( Juxtaposable a, Monoid' a, HasOrigin a
       , InnerSpace (V a), OrderedField (Scalar (V a))
       )
       => V a -> [a] -> a
cat v = cat' v def

-- | Like 'cat', but taking an extra 'CatOpts' arguments allowing the
--   user to specify
--
--   * The spacing method: catenation (uniform spacing between
--     envelopes) or distribution (uniform spacing between local
--     origins).  The default is catenation.
--
--   * The amount of separation between successive diagram
--     envelopes/origins (depending on the spacing method).  The
--     default is 0.
--
--   'CatOpts' is an instance of 'Default', so 'with' may be used for
--   the second argument, as in @cat' (1,2) with {sep = 2}@.
--
--   Note that @cat' v with {catMethod = Distrib} === mconcat@
--   (distributing with a separation of 0 is the same as
--   superimposing).
cat' :: ( Juxtaposable a, Monoid' a, HasOrigin a
        , InnerSpace (V a), OrderedField (Scalar (V a))
        )
     => V a -> CatOpts (V a) -> [a] -> a
cat' v (CatOpts { _catMethod = Cat, _sep = s }) = foldB comb mempty
  where comb d1 d2 = d1 <> (juxtapose v d1 d2 # moveOriginBy vs)
        vs = s *^ normalized (negateV v)

cat' v (CatOpts { _catMethod = Distrib, _sep = s }) =
  position . zip (iterate (.+^ (s *^ normalized v)) origin)<|MERGE_RESOLUTION|>--- conflicted
+++ resolved
@@ -38,12 +38,8 @@
        ) where
 
 import           Control.Lens       ( (&), (%~), (.~), Lens', makeLensesWith
-<<<<<<< HEAD
-                                    , lensRules, generateSignatures, unwrapped)
-=======
+
                                     , lensRules, generateSignatures, unwrapping)
->>>>>>> a3067e17
-
 import           Data.AdditiveGroup
 import           Data.AffineSpace   ((.+^))
 import           Data.Default.Class
@@ -160,11 +156,7 @@
   :: ( Ord (Scalar v), Num (Scalar v), AdditiveGroup (Scalar v)
      , Floating (Scalar v), HasLinearMap v, InnerSpace v, Monoid' m )
   => (Scalar v) -> v -> QDiagram b v m -> QDiagram b v m
-<<<<<<< HEAD
-deformEnvelope s v d = setEnvelope (getEnvelope d & unwrapped %~ deform) d
-=======
 deformEnvelope s v d = setEnvelope (getEnvelope d & unwrapping Envelope %~ deform) d
->>>>>>> a3067e17
   where
     deform = Option . fmap deform' . getOption
     deform' env v'
