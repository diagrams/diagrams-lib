--- conflicted
+++ resolved
@@ -303,11 +303,7 @@
 instance AttributeClass LineJoinA
 
 instance Default LineJoin where
-<<<<<<< HEAD
-  def = LineJoinMiter
-=======
     def = LineJoinMiter
->>>>>>> 3ffa7be2
 
 getLineJoin :: LineJoinA -> LineJoin
 getLineJoin (LineJoinA (Last j)) = j
