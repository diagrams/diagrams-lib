--- conflicted
+++ resolved
@@ -133,13 +133,7 @@
 
 -- | pointAt' has the same behavior as 'pointAt', but takes vectors
 -- instead of directions.
-<<<<<<< HEAD
 pointAt' :: (R3Ish v) => v -> v -> v -> Transformation v
-pointAt' about initial final = tilt <> pan where
-  inPanPlane    = final ^-^ project final initial
-  panAngle      = angleBetween initial inPanPlane
-=======
-pointAt' :: R3 -> R3 -> R3 -> T3
 pointAt' about initial final = pointAtUnit (normalized about) (normalized initial) (normalized final)
 
 -- | pointAtUnit has the same behavior as @pointAt@, but takes unit vectors.
@@ -150,7 +144,6 @@
   inPanPlaneF = final ^-^ project about final
   inPanPlaneI = initial ^-^ project about initial
   panAngle      = signedAngle about inPanPlaneI inPanPlaneF
->>>>>>> 34d02720
   pan           = rotationAbout origin (direction about) panAngle
   tiltAngle     = signedAngle tiltAxis (transform pan initial) final
   tiltAxis       = cross3 final about
