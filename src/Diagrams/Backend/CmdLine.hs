--- conflicted
+++ resolved
@@ -89,11 +89,8 @@
 import           Data.Colour.Names
 import           Data.Colour.SRGB
 import           Data.Data
-<<<<<<< HEAD
-=======
 import           Data.List                 (intercalate)
 import           Data.Maybe                (fromMaybe)
->>>>>>> 15dd1bd3
 import           Data.Monoid
 import qualified Data.Text                 as T
 import           Numeric
@@ -546,19 +543,9 @@
 --
 --   We do not provide this instance in general so that backends can choose to
 --   opt-in to this form or provide a different instance that makes more sense.
-<<<<<<< HEAD
-defaultAnimMainRender :: (Mainable (Diagram b v n))
-                      => Lens' (MainOpts (Diagram b v n)) FilePath   -- ^ A lens into the output path.
-                      -> (MainOpts (Diagram b v n) ,DiagramAnimOpts)
-                      -> Animation b v n
-                      -> IO ()
-defaultAnimMainRender out (opts,animOpts) anim = do
-    let frames  = simulate (toRational $ animOpts^.fpu) anim
-        nDigits = length . show . length $ frames
-    forM_ (zip [1..] frames) $ \(i,d) -> mainRender (indexize out nDigits i opts) d
-=======
+
 defaultAnimMainRender ::
-    (opts -> Diagram b v -> IO ())
+    (opts -> Diagram b v n -> IO ())
     -> (Lens' opts FilePath) -- ^ A lens into the output path.
     -> (opts ,DiagramAnimOpts)
     -> Animation b v
@@ -568,7 +555,6 @@
      frames  = simulate (toRational $ animOpts^.fpu) anim
      nDigits = length . show . length $ frames
  forM_ (zip [1..] frames) $ \(i,d) -> renderF (indexize out nDigits i opts) d
->>>>>>> 15dd1bd3
 
 -- | @indexize d n@ adds the integer index @n@ to the end of the
 --   output file name, padding with zeros if necessary so that it uses
@@ -578,8 +564,6 @@
   where fmt         = "%0" ++ show nDigits ++ "d"
         output'     = addExtension (base ++ printf fmt (i::Integer)) ext
         (base, ext) = splitExtension (opts^.out)
-<<<<<<< HEAD
-=======
 
 defaultLoopRender :: DiagramLoopOpts -> IO ()
 defaultLoopRender opts = when (opts ^. loop) $ do
@@ -673,5 +657,4 @@
              putStrLn stderr
          when ((stdout ++ stderr) /= "") $ do
              putStrLn "----------------------------------------"
-run _ _ _ = return ()
->>>>>>> 15dd1bd3
+run _ _ _ = return ()