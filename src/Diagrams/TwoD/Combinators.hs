{-# LANGUAGE FlexibleContexts      #-}
{-# LANGUAGE MultiParamTypeClasses #-}
{-# LANGUAGE TypeFamilies          #-}
{-# LANGUAGE ViewPatterns          #-}
-----------------------------------------------------------------------------
-- |
-- Module      :  Diagrams.TwoD.Combinators
-- Copyright   :  (c) 2011 diagrams-lib team (see LICENSE)
-- License     :  BSD-style (see LICENSE)
-- Maintainer  :  diagrams-discuss@googlegroups.com
--
-- Diagram combinators specialized to two dimensions. For more general
-- combinators, see "Diagrams.Combinators".
--
-----------------------------------------------------------------------------

module Diagrams.TwoD.Combinators
    (
      -- * Binary combinators

      (===), (|||), atAngle

      -- * n-ary combinators
    , hcat, hcat'
    , vcat, vcat'

      -- * Spacing/envelopes
    , strutR2
    , strutX, strutY
    , padX, padY

    , extrudeLeft, extrudeRight, extrudeBottom, extrudeTop

    , view

    , boundingRect, bg

    ) where

import           Data.AffineSpace
import           Data.Colour
import           Data.Default.Class
import           Data.Semigroup
import           Data.VectorSpace

import           Diagrams.Core

<<<<<<< HEAD
import           Diagrams.Attributes      (fc)
=======
import           Diagrams.Angle
import           Diagrams.Attributes     (fc, lw)
>>>>>>> 7bcf0a5c
import           Diagrams.BoundingBox
import           Diagrams.Combinators
import           Diagrams.Coordinates
import           Diagrams.Path
import           Diagrams.Segment
import           Diagrams.TrailLike
import           Diagrams.TwoD.Align
import           Diagrams.TwoD.Attributes (lineWidth)
import           Diagrams.TwoD.Path       ()
import           Diagrams.TwoD.Shapes
import           Diagrams.TwoD.Transform  (scaleX, scaleY)
import           Diagrams.TwoD.Types
import           Diagrams.TwoD.Vector     (fromDirection, unitX, unitY)
import           Diagrams.Util            (( # ))


infixl 6 ===
infixl 6 |||

-- | Place two diagrams (or other objects) vertically adjacent to one
--   another, with the first diagram above the second.  Since Haskell
--   ignores whitespace in expressions, one can thus write
--
--   @
--       c
--      ===
--       d
--   @
--
--   to place @c@ above @d@.  The local origin of the resulting
--   combined diagram is the same as the local origin of the first.
--   @(===)@ is associative and has 'mempty' as an identity.  See the
--   documentation of 'beside' for more information.
(===) :: (Juxtaposable a, V a ~ R2, Semigroup a) => a -> a -> a
(===) = beside (negateV unitY)

-- | Place two diagrams (or other juxtaposable objects) horizontally
--   adjacent to one another, with the first diagram to the left of
--   the second.  The local origin of the resulting combined diagram
--   is the same as the local origin of the first.  @(|||)@ is
--   associative and has 'mempty' as an identity.  See the
--   documentation of 'beside' for more information.
(|||) :: (Juxtaposable a, V a ~ R2, Semigroup a) => a -> a -> a
(|||) = beside unitX

-- | Place two diagrams (or other juxtaposable objects) adjacent to one
--   another, with the second diagram placed along a line at angle
--   'th' from the first.  The local origin of the resulting combined
--   diagram is the same as the local origin of the first.
--   See the documentation of 'beside' for more information.
atAngle :: (Juxtaposable a, V a ~ R2, Semigroup a) => Angle -> a -> a -> a
atAngle th = beside (fromDirection th)

-- | Lay out a list of juxtaposable objects in a row from left to right,
--   so that their local origins lie along a single horizontal line,
--   with successive envelopes tangent to one another.
--
--   * For more control over the spacing, see 'hcat''.
--
--   * To align the diagrams vertically (or otherwise), use alignment
--     combinators (such as 'alignT' or 'alignB') from
--     "Diagrams.TwoD.Align" before applying 'hcat'.
--
--   * For non-axis-aligned layout, see 'cat'.
hcat :: (Juxtaposable a, HasOrigin a, Monoid' a, V a ~ R2)
     => [a] -> a
hcat = hcat' def

-- | A variant of 'hcat' taking an extra 'CatOpts' record to control
--   the spacing.  See the 'cat'' documentation for a description of
--   the possibilities.
hcat' :: (Juxtaposable a, HasOrigin a, Monoid' a, V a ~ R2)
      => CatOpts R2 -> [a] -> a
hcat' = cat' unitX

-- | Lay out a list of juxtaposable objects in a column from top to
--   bottom, so that their local origins lie along a single vertical
--   line, with successive envelopes tangent to one another.
--
--   * For more control over the spacing, see 'vcat''.
--
--   * To align the diagrams horizontally (or otherwise), use alignment
--     combinators (such as 'alignL' or 'alignR') from
--     "Diagrams.TwoD.Align" before applying 'vcat'.
--
--   * For non-axis-aligned layout, see 'cat'.
vcat :: (Juxtaposable a, HasOrigin a, Monoid' a, V a ~ R2)
     => [a] -> a
vcat = vcat' def

-- | A variant of 'vcat' taking an extra 'CatOpts' record to control
--   the spacing.  See the 'cat'' documentation for a description of the
--   possibilities.
vcat' :: (Juxtaposable a, HasOrigin a, Monoid' a, V a ~ R2)
      => CatOpts R2 -> [a] -> a
vcat' = cat' (negateV unitY)

-- | @strutR2 v@ is a two-dimensional diagram which produces no
--   output, but with respect to alignment, envelope, /and trace/ acts
--   like a 1-dimensional segment oriented along the vector @v@, with
--   local origin at its center.  If you don't care about the trace
--   then there's no difference between @strutR2@ and the more general
--   'strut'.
strutR2 :: (Backend b R2, Monoid' m) => R2 -> QDiagram b R2 m
strutR2 v = phantom seg
  where
    seg = FLinear (origin .+^ 0.5 *^ v) (origin .+^ (-0.5) *^ v)

-- | @strutX w@ is an empty diagram with width @w@, height 0, and a
--   centered local origin.  Note that @strutX (-w)@ behaves the same as
--   @strutX w@.
strutX :: (Backend b R2, Monoid' m) => Double -> QDiagram b R2 m
strutX d = strut (d ^& 0)

-- | @strutY h@ is an empty diagram with height @h@, width 0, and a
--   centered local origin. Note that @strutY (-h)@ behaves the same as
--   @strutY h@.
strutY :: (Backend b R2, Monoid' m) => Double -> QDiagram b R2 m
strutY d = strut (0 ^& d)

-- | @padX s@ \"pads\" a diagram in the x-direction, expanding its
--   envelope horizontally by a factor of @s@ (factors between 0 and 1
--   can be used to shrink the envelope).  Note that the envelope will
--   expand with respect to the local origin, so if the origin is not
--   centered horizontally the padding may appear \"uneven\".  If this
--   is not desired, the origin can be centered (using 'centerX')
--   before applying @padX@.
padX :: ( Backend b R2, Monoid' m )
     => Double -> QDiagram b R2 m -> QDiagram b R2 m
padX s d = withEnvelope (d # scaleX s) d

-- | @padY s@ \"pads\" a diagram in the y-direction, expanding its
--   envelope vertically by a factor of @s@ (factors between
--   0 and 1 can be used to shrink the envelope).  Note that
--   the envelope will expand with respect to the local origin,
--   so if the origin is not centered vertically the padding may appear
--   \"uneven\".  If this is not desired, the origin can be centered
--   (using 'centerY') before applying @padY@.
padY :: ( Backend b R2, Monoid' m )
     => Double -> QDiagram b R2 m -> QDiagram b R2 m
padY s d = withEnvelope (d # scaleY s) d

-- | @extrudeLeft s@ \"extrudes\" a diagram in the negative x-direction,
--   offsetting its envelope by the provided distance. When @ s < 0 @,
--   the envelope is inset instead.
--
--   See the documentation for 'extrudeEnvelope' for more information.
extrudeLeft :: Monoid' m => Double -> QDiagram b R2 m -> QDiagram b R2 m
extrudeLeft s
  | s >= 0    = extrudeEnvelope $ unitX ^* negate s
  | otherwise = intrudeEnvelope $ unitX ^* negate s

-- | @extrudeRight s@ \"extrudes\" a diagram in the positive x-direction,
--   offsetting its envelope by the provided distance. When @ s < 0 @,
--   the envelope is inset instead.
--
--   See the documentation for 'extrudeEnvelope' for more information.
extrudeRight :: Monoid' m => Double -> QDiagram b R2 m -> QDiagram b R2 m
extrudeRight s
  | s >= 0    = extrudeEnvelope $ unitX ^* s
  | otherwise = intrudeEnvelope $ unitX ^* s

-- | @extrudeBottom s@ \"extrudes\" a diagram in the negative y-direction,
--   offsetting its envelope by the provided distance. When @ s < 0 @,
--   the envelope is inset instead.
--
--   See the documentation for 'extrudeEnvelope' for more information.
extrudeBottom :: Monoid' m => Double -> QDiagram b R2 m -> QDiagram b R2 m
extrudeBottom s
  | s >= 0    = extrudeEnvelope $ unitY ^* negate s
  | otherwise = intrudeEnvelope $ unitY ^* negate s

-- | @extrudeTop s@ \"extrudes\" a diagram in the positive y-direction,
--   offsetting its envelope by the provided distance. When @ s < 0 @,
--   the envelope is inset instead.
--
--   See the documentation for 'extrudeEnvelope' for more information.
extrudeTop :: Monoid' m => Double -> QDiagram b R2 m -> QDiagram b R2 m
extrudeTop s
  | s >= 0    = extrudeEnvelope $ unitY ^* s
  | otherwise = intrudeEnvelope $ unitY ^* s

-- | @view p v@ sets the envelope of a diagram to a rectangle whose
--   lower-left corner is at @p@ and whose upper-right corner is at @p
--   .+^ v@.  Useful for selecting the rectangular portion of a
--   diagram which should actually be \"viewed\" in the final render,
--   if you don't want to see the entire diagram.
view :: ( Backend b R2, Monoid' m )
     => P2 -> R2 -> QDiagram b R2 m -> QDiagram b R2 m
view p (coords -> w :& h) = withEnvelope (rect w h # alignBL # moveTo p :: D R2)

-- | Construct a bounding rectangle for an enveloped object, that is,
--   the smallest axis-aligned rectangle which encloses the object.
boundingRect :: ( Enveloped t, Transformable t, TrailLike t, Monoid t, V t ~ R2
                , Enveloped a, V a ~ R2
                )
             => a -> t
boundingRect = (`boxFit` rect 1 1) . boundingBox

-- | \"Set the background color\" of a diagram.  That is, place a
--   diagram atop a bounding rectangle of the given color.
bg :: (Renderable (Path R2) b) => Colour Double -> Diagram b R2 -> Diagram b R2
bg c d = d <> boundingRect d # lineWidth (Output 0) # fc c<|MERGE_RESOLUTION|>--- conflicted
+++ resolved
@@ -45,12 +45,8 @@
 
 import           Diagrams.Core
 
-<<<<<<< HEAD
-import           Diagrams.Attributes      (fc)
-=======
 import           Diagrams.Angle
-import           Diagrams.Attributes     (fc, lw)
->>>>>>> 7bcf0a5c
+import           Diagrams.Attributes      (fc, lw)
 import           Diagrams.BoundingBox
 import           Diagrams.Combinators
 import           Diagrams.Coordinates
