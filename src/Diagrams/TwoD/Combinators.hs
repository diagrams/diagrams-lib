{-# LANGUAGE FlexibleContexts      #-}
{-# LANGUAGE MultiParamTypeClasses #-}
{-# LANGUAGE TypeFamilies          #-}
{-# LANGUAGE ViewPatterns          #-}
-----------------------------------------------------------------------------
-- |
-- Module      :  Diagrams.TwoD.Combinators
-- Copyright   :  (c) 2011 diagrams-lib team (see LICENSE)
-- License     :  BSD-style (see LICENSE)
-- Maintainer  :  diagrams-discuss@googlegroups.com
--
-- Diagram combinators specialized to two dimensions. For more general
-- combinators, see "Diagrams.Combinators".
--
-----------------------------------------------------------------------------

module Diagrams.TwoD.Combinators
    (
      -- * Binary combinators

      (===), (|||), atAngle

      -- * n-ary combinators
    , hcat, hcat', hsep
    , vcat, vcat', vsep

      -- * Spacing/envelopes
    , strutR2
    , strutX, strutY
    , padX, padY

    , extrudeLeft, extrudeRight, extrudeBottom, extrudeTop

    , view

    , boundingRect, bg, bgFrame

    ) where

import           Control.Lens ((&), (.~))
import           Data.AffineSpace
import           Data.Colour
import           Data.Default.Class
import           Data.Semigroup
import           Data.VectorSpace

import           Diagrams.Core

import           Diagrams.Angle
import           Diagrams.BoundingBox
import           Diagrams.Combinators
import           Diagrams.Coordinates
import           Diagrams.Segment
import           Diagrams.TrailLike
import           Diagrams.TwoD.Align
import           Diagrams.TwoD.Attributes (lineWidth, fc)
import           Diagrams.TwoD.Path       ()
import           Diagrams.TwoD.Shapes
import           Diagrams.TwoD.Transform  (scaleX, scaleY)
import           Diagrams.TwoD.Types
import           Diagrams.TwoD.Vector     (fromDirection, unitX, unitY)
import           Diagrams.Util            (( # ))


infixl 6 ===
infixl 6 |||

-- | Place two diagrams (or other objects) vertically adjacent to one
--   another, with the first diagram above the second.  Since Haskell
--   ignores whitespace in expressions, one can thus write
--
--   @
--       c
--      ===
--       d
--   @
--
--   to place @c@ above @d@.  The local origin of the resulting
--   combined diagram is the same as the local origin of the first.
--   @(===)@ is associative and has 'mempty' as an identity.  See the
--   documentation of 'beside' for more information.
(===) :: (Juxtaposable a, V a ~ R2, Semigroup a) => a -> a -> a
(===) = beside (negateV unitY)

-- | Place two diagrams (or other juxtaposable objects) horizontally
--   adjacent to one another, with the first diagram to the left of
--   the second.  The local origin of the resulting combined diagram
--   is the same as the local origin of the first.  @(|||)@ is
--   associative and has 'mempty' as an identity.  See the
--   documentation of 'beside' for more information.
(|||) :: (Juxtaposable a, V a ~ R2, Semigroup a) => a -> a -> a
(|||) = beside unitX

-- | Place two diagrams (or other juxtaposable objects) adjacent to one
--   another, with the second diagram placed along a line at angle
--   'th' from the first.  The local origin of the resulting combined
--   diagram is the same as the local origin of the first.
--   See the documentation of 'beside' for more information.
atAngle :: (Juxtaposable a, V a ~ R2, Semigroup a) => Angle -> a -> a -> a
atAngle th = beside (fromDirection th)

-- | Lay out a list of juxtaposable objects in a row from left to right,
--   so that their local origins lie along a single horizontal line,
--   with successive envelopes tangent to one another.
--
--   * For more control over the spacing, see 'hcat''.
--
--   * To align the diagrams vertically (or otherwise), use alignment
--     combinators (such as 'alignT' or 'alignB') from
--     "Diagrams.TwoD.Align" before applying 'hcat'.
--
--   * For non-axis-aligned layout, see 'cat'.
hcat :: (Juxtaposable a, HasOrigin a, Monoid' a, V a ~ R2)
     => [a] -> a
hcat = hcat' def

-- | A variant of 'hcat' taking an extra 'CatOpts' record to control
--   the spacing.  See the 'cat'' documentation for a description of
--   the possibilities. For the common case of setting just a
--   separation amount, see 'hsep'.
hcat' :: (Juxtaposable a, HasOrigin a, Monoid' a, V a ~ R2)
      => CatOpts R2 -> [a] -> a
hcat' = cat' unitX

-- | A convenient synonym for horizontal concatenation with
--   separation: @hsep s === hcat' (with & sep .~ s)@.
hsep :: (Juxtaposable a, HasOrigin a, Monoid' a, V a ~ R2)
     => Scalar R2 -> [a] -> a
hsep s = hcat' (def & sep .~ s)

-- | Lay out a list of juxtaposable objects in a column from top to
--   bottom, so that their local origins lie along a single vertical
--   line, with successive envelopes tangent to one another.
--
--   * For more control over the spacing, see 'vcat''.
--
--   * To align the diagrams horizontally (or otherwise), use alignment
--     combinators (such as 'alignL' or 'alignR') from
--     "Diagrams.TwoD.Align" before applying 'vcat'.
--
--   * For non-axis-aligned layout, see 'cat'.
vcat :: (Juxtaposable a, HasOrigin a, Monoid' a, V a ~ R2)
     => [a] -> a
vcat = vcat' def

-- | A variant of 'vcat' taking an extra 'CatOpts' record to control
--   the spacing.  See the 'cat'' documentation for a description of
--   the possibilities.  For the common case of setting just a
--   separation amount, see 'vsep'.
vcat' :: (Juxtaposable a, HasOrigin a, Monoid' a, V a ~ R2)
      => CatOpts R2 -> [a] -> a
vcat' = cat' (negateV unitY)

-- | A convenient synonym for vertical concatenation with
--   separation: @vsep s === vcat' (with & sep .~ s)@.
vsep :: (Juxtaposable a, HasOrigin a, Monoid' a, V a ~ R2)
     => Scalar R2 -> [a] -> a
vsep s = vcat' (def & sep .~ s)

-- | @strutR2 v@ is a two-dimensional diagram which produces no
--   output, but with respect to alignment, envelope, /and trace/ acts
--   like a 1-dimensional segment oriented along the vector @v@, with
--   local origin at its center.  If you don't care about the trace
--   then there's no difference between @strutR2@ and the more general
--   'strut'.
strutR2 :: Monoid' m => R2 -> QDiagram R2 m
strutR2 v = phantom seg
  where
    seg = FLinear (origin .+^ 0.5 *^ v) (origin .+^ (-0.5) *^ v)

-- | @strutX w@ is an empty diagram with width @w@, height 0, and a
--   centered local origin.  Note that @strutX (-w)@ behaves the same as
--   @strutX w@.
strutX :: Monoid' m => Double -> QDiagram R2 m
strutX d = strut (d ^& 0)

-- | @strutY h@ is an empty diagram with height @h@, width 0, and a
--   centered local origin. Note that @strutY (-h)@ behaves the same as
--   @strutY h@.
strutY :: Monoid' m => Double -> QDiagram R2 m
strutY d = strut (0 ^& d)

-- | @padX s@ \"pads\" a diagram in the x-direction, expanding its
--   envelope horizontally by a factor of @s@ (factors between 0 and 1
--   can be used to shrink the envelope).  Note that the envelope will
--   expand with respect to the local origin, so if the origin is not
--   centered horizontally the padding may appear \"uneven\".  If this
--   is not desired, the origin can be centered (using 'centerX')
--   before applying @padX@.
padX :: Monoid' m => Double -> QDiagram R2 m -> QDiagram R2 m
padX s d = withEnvelope (d # scaleX s) d

-- | @padY s@ \"pads\" a diagram in the y-direction, expanding its
--   envelope vertically by a factor of @s@ (factors between
--   0 and 1 can be used to shrink the envelope).  Note that
--   the envelope will expand with respect to the local origin,
--   so if the origin is not centered vertically the padding may appear
--   \"uneven\".  If this is not desired, the origin can be centered
--   (using 'centerY') before applying @padY@.
padY :: Monoid' m  => Double -> QDiagram R2 m -> QDiagram R2 m
padY s d = withEnvelope (d # scaleY s) d

-- | @extrudeLeft s@ \"extrudes\" a diagram in the negative x-direction,
--   offsetting its envelope by the provided distance. When @ s < 0 @,
--   the envelope is inset instead.
--
--   See the documentation for 'extrudeEnvelope' for more information.
extrudeLeft :: Monoid' m => Double -> QDiagram R2 m -> QDiagram R2 m
extrudeLeft s
  | s >= 0    = extrudeEnvelope $ unitX ^* negate s
  | otherwise = intrudeEnvelope $ unitX ^* negate s

-- | @extrudeRight s@ \"extrudes\" a diagram in the positive x-direction,
--   offsetting its envelope by the provided distance. When @ s < 0 @,
--   the envelope is inset instead.
--
--   See the documentation for 'extrudeEnvelope' for more information.
extrudeRight :: Monoid' m => Double -> QDiagram R2 m -> QDiagram R2 m
extrudeRight s
  | s >= 0    = extrudeEnvelope $ unitX ^* s
  | otherwise = intrudeEnvelope $ unitX ^* s

-- | @extrudeBottom s@ \"extrudes\" a diagram in the negative y-direction,
--   offsetting its envelope by the provided distance. When @ s < 0 @,
--   the envelope is inset instead.
--
--   See the documentation for 'extrudeEnvelope' for more information.
extrudeBottom :: Monoid' m => Double -> QDiagram R2 m -> QDiagram R2 m
extrudeBottom s
  | s >= 0    = extrudeEnvelope $ unitY ^* negate s
  | otherwise = intrudeEnvelope $ unitY ^* negate s

-- | @extrudeTop s@ \"extrudes\" a diagram in the positive y-direction,
--   offsetting its envelope by the provided distance. When @ s < 0 @,
--   the envelope is inset instead.
--
--   See the documentation for 'extrudeEnvelope' for more information.
extrudeTop :: Monoid' m => Double -> QDiagram R2 m -> QDiagram R2 m
extrudeTop s
  | s >= 0    = extrudeEnvelope $ unitY ^* s
  | otherwise = intrudeEnvelope $ unitY ^* s

-- | @view p v@ sets the envelope of a diagram to a rectangle whose
--   lower-left corner is at @p@ and whose upper-right corner is at @p
--   .+^ v@.  Useful for selecting the rectangular portion of a
--   diagram which should actually be \"viewed\" in the final render,
--   if you don't want to see the entire diagram.
view :: Monoid' m
     => P2 -> R2 -> QDiagram R2 m -> QDiagram R2 m
view p (coords -> w :& h) = withEnvelope (rect w h # alignBL # moveTo p :: Diagram R2)

-- | Construct a bounding rectangle for an enveloped object, that is,
--   the smallest axis-aligned rectangle which encloses the object.
boundingRect :: ( Enveloped t, Transformable t, TrailLike t, Monoid t, V t ~ R2
                , Enveloped a, V a ~ R2
                )
             => a -> t
boundingRect = (`boxFit` rect 1 1) . boundingBox

-- | \"Set the background color\" of a diagram.  That is, place a
--   diagram atop a bounding rectangle of the given color.
<<<<<<< HEAD
bg :: (Renderable (Path R2) b) => Colour Double -> Diagram b R2 -> Diagram b R2
bg c d = d <> boundingRect d # lineWidth (Output 0) # fc c

-- | Similar to 'bg' but makes the colored background rectangle larger than
--   the diagram. The first parameter is used to set how far the background
--   extends beyond the diagram.
bgFrame :: (Renderable (Path R2) b, Backend b R2) 
    => Double -> Colour Double -> Diagram b R2 -> Diagram b R2
bgFrame f c d = d <> boundingRect (frame f d) # lineWidth (Output 0) # fc c
=======
bg :: Colour Double -> Diagram R2 -> Diagram R2
bg c d = d <> boundingRect d # lineWidth (Output 0) # fc c
>>>>>>> 44dc1d30
<|MERGE_RESOLUTION|>--- conflicted
+++ resolved
@@ -259,8 +259,7 @@
 
 -- | \"Set the background color\" of a diagram.  That is, place a
 --   diagram atop a bounding rectangle of the given color.
-<<<<<<< HEAD
-bg :: (Renderable (Path R2) b) => Colour Double -> Diagram b R2 -> Diagram b R2
+bg :: Colour Double -> Diagram R2 -> Diagram R2
 bg c d = d <> boundingRect d # lineWidth (Output 0) # fc c
 
 -- | Similar to 'bg' but makes the colored background rectangle larger than
@@ -268,8 +267,4 @@
 --   extends beyond the diagram.
 bgFrame :: (Renderable (Path R2) b, Backend b R2) 
     => Double -> Colour Double -> Diagram b R2 -> Diagram b R2
-bgFrame f c d = d <> boundingRect (frame f d) # lineWidth (Output 0) # fc c
-=======
-bg :: Colour Double -> Diagram R2 -> Diagram R2
-bg c d = d <> boundingRect d # lineWidth (Output 0) # fc c
->>>>>>> 44dc1d30
+bgFrame f c d = d <> boundingRect (frame f d) # lineWidth (Output 0) # fc c