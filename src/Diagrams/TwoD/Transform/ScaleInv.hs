--- conflicted
+++ resolved
@@ -20,12 +20,8 @@
     , scaleInv, scaleInvPrim)
     where
 
-<<<<<<< HEAD
-import           Control.Lens            (makeLenses, view)
+import           Control.Lens            (makeLenses, view,(^.))
 import           Data.AdditiveGroup
-=======
-import           Control.Lens            (makeLenses, view,(^.))
->>>>>>> 34d02720
 import           Data.AffineSpace        ((.-.))
 import           Data.VectorSpace
 import           Data.Semigroup
@@ -93,14 +89,9 @@
   transform :: Transformation (V (ScaleInv t)) -> ScaleInv t -> ScaleInv t
   transform tr (ScaleInv t v l) = ScaleInv (trans . rot $ t) (rot v) l'
     where
-<<<<<<< HEAD
       angle :: Angle (Scalar (V (ScaleInv t)))
-      angle = angleBetween (transform tr v) v
+      angle = transform tr v ^. _theta
       rot :: (V k ~ V t, Transformable k) => k -> k
-=======
-      angle = (transform tr v ^. _theta)
-      rot :: (Transformable t, V t ~ R2) => t -> t
->>>>>>> 34d02720
       rot = rotateAbout l angle
       l' :: Point (V (ScaleInv t))
       l'  = transform tr l
