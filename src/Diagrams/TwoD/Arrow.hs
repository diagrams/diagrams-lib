{-# LANGUAGE DeriveDataTypeable         #-}
{-# LANGUAGE FlexibleContexts           #-}
{-# LANGUAGE GADTs                      #-}
{-# LANGUAGE GeneralizedNewtypeDeriving #-}
{-# LANGUAGE MultiParamTypeClasses      #-}
{-# LANGUAGE TemplateHaskell            #-}
{-# LANGUAGE TypeFamilies               #-}

-----------------------------------------------------------------------------
-- |
-- Module      :  Diagrams.TwoD.Arrow
-- Copyright   :  (c) 2013 diagrams-lib team (see LICENSE)
-- License     :  BSD-style (see LICENSE)
-- Maintainer  :  diagrams-discuss@googlegroups.com
--
-- Drawing arrows in two dimensions.  For a tutorial on drawing arrows
-- using this module, see the diagrams website:
-- <http://projects.haskell.org/diagrams/doc/arrow.html>.
--
-----------------------------------------------------------------------------


module Diagrams.TwoD.Arrow
       ( -- * Examples
         -- ** Example 1
-- | <<diagrams/src_Diagrams_TwoD_Arrow_example1.svg#diagram=example1&width=500>>
--
--   > -- Connecting two diagrams at their origins.
--   >
--   > sq = square 2 # showOrigin # lc darkgray # lw 0.07
--   > ds = (sq # named "left") ||| strutX 3 ||| (sq # named "right")
--   >
--   > shaft  = cubicSpline False ( map p2 [(0, 0), (1, 0), (1, 0.2), (2, 0.2)])
--   >
--   > example1 = ds # connect' (with & arrowHead .~ dart & arrowTail .~ quill
--   >                                & shaftStyle %~ lw 0.02 & arrowShaft .~ shaft)
--   >                                "left" "right" # pad 1.1

         -- ** Example 2

-- | <<diagrams/src_Diagrams_TwoD_Arrow_example2.svg#diagram=example2&width=500>>
--
--   > -- Comparing connect, connectPerim, and arrowAt.
--   >
--   > oct  = octagon 1 # lc darkgray # lw 0.050 # showOrigin
--   > dias = oct # named "first" ||| strut 3 ||| oct # named "second"
--   >
--   > -- Connect two diagrams and two points on their trails.
--   > ex12 = dias # connect "first" "second"
--   >             # connectPerim "first" "second" (15/16 \@\@ turn) (9/16 \@\@ turn)
--   >
--   > -- Place an arrow at (0,0) the size and direction of (0,1).
--   > ex3 = arrowAt origin unit_Y
--   >
--   > example2 = (ex12 <> ex3) # centerXY # pad 1.1

         -- * Creating arrows
         arrowV
       , arrowV'
       , arrowAt
       , arrowAt'
       , arrowBetween
       , arrowBetween'
       , connect
       , connect'
       , connectPerim
       , connectPerim'
       , connectOutside
       , connectOutside'

       , arrow
       , arrow'

         -- * Options
       , ArrowOpts(..)

       , arrowHead
       , arrowTail
       , arrowShaft
       , headGap
       , tailGap
       , gaps, gap
       , headTexture
       , headStyle
       , headSize
       , tailTexture
       , tailStyle
       , tailSize
       , shaftTexture
       , shaftStyle
       , straightShaft

         -- | See "Diagrams.TwoD.Arrowheads" for a list of standard
         --   arrowheads and help creating your own.
       , module Diagrams.TwoD.Arrowheads
       ) where

import           Control.Applicative      ((<*>))
import           Control.Lens             (Lens', Setter', Traversal',
                                           generateSignatures, lensRules,
                                           makeLensesWith, (%~), (&), (.~),
                                           (^.))
import           Data.AffineSpace
import           Data.Default.Class
import           Data.Functor             ((<$>))
import           Data.Maybe               (fromMaybe)
import           Data.Monoid.Coproduct    (untangle)
import           Data.Semigroup
import           Data.VectorSpace

import           Data.Colour              hiding (atop)
import           Diagrams.Core
import           Diagrams.Core.Types      (QDiaLeaf (..), mkQD')

import           Diagrams.Angle
import           Diagrams.Parametric
import           Diagrams.Path
import           Diagrams.Solve           (quadForm)
import           Diagrams.Tangent         (tangentAtEnd, tangentAtStart)
import           Diagrams.Trail
import           Diagrams.TwoD.Arrowheads
import           Diagrams.TwoD.Attributes
import           Diagrams.TwoD.Path       (stroke, strokeT)
import           Diagrams.TwoD.Transform  (rotate, translateX)
import           Diagrams.TwoD.Types
import           Diagrams.TwoD.Vector     (direction, unitX, unit_X)
import           Diagrams.Util            (( # ))

data ArrowOpts
  = ArrowOpts
    { _arrowHead  :: ArrowHT
    , _arrowTail  :: ArrowHT
    , _arrowShaft :: Trail R2
    , _headGap    :: Measure R2
    , _tailGap    :: Measure R2
    , _headStyle  :: Style R2
    , _headSize   :: Measure R2
    , _tailStyle  :: Style R2
    , _tailSize   :: Measure R2
    , _shaftStyle :: Style R2
    }

-- | Straight line arrow shaft.
straightShaft :: Trail R2
straightShaft = trailFromOffsets [unitX]

instance Default ArrowOpts where
  def = ArrowOpts
        { _arrowHead    = dart
        , _arrowTail    = noTail
        , _arrowShaft   = straightShaft
        , _headGap      = none
        , _tailGap      = none

        -- See note [Default arrow style attributes]
        , _headStyle    = mempty
        , _headSize     = normal
        , _tailStyle    = mempty
        , _tailSize     = normal
        , _shaftStyle   = mempty
        }

makeLensesWith (lensRules & generateSignatures .~ False) ''ArrowOpts

-- | A shape to place at the head of the arrow.
arrowHead :: Lens' ArrowOpts ArrowHT

-- | A shape to place at the tail of the arrow.
arrowTail :: Lens' ArrowOpts ArrowHT

-- | The trail to use for the arrow shaft.
arrowShaft :: Lens' ArrowOpts (Trail R2)

-- | Distance to leave between the head and the target point.
headGap :: Lens' ArrowOpts (Measure R2)

-- | Distance to leave between the starting point and the tail.
tailGap :: Lens' ArrowOpts (Measure R2)

-- | Set both the @headGap@ and @tailGap@ simultaneously.
gaps :: Traversal' ArrowOpts (Measure R2) 
gaps f opts = (\h t -> opts & headGap .~ h & tailGap .~ t)
        <$> f (opts ^. headGap)
        <*> f (opts ^. tailGap)

-- | Same as gaps, provided for backward compatiiblity.
gap :: Traversal' ArrowOpts (Measure R2)
gap = gaps

-- | Style to apply to the head. @headStyle@ is modified by using the lens
--   combinator @%~@ to change the current style. For example, to change
--   an opaque black arrowhead to translucent orange:
--   @(with & headStyle %~ fc orange .  opacity 0.75)@.
headStyle :: Lens' ArrowOpts (Style R2)

-- | Style to apply to the tail. See `headStyle`.
tailStyle :: Lens' ArrowOpts (Style R2)

-- | Style to apply to the shaft. See `headStyle`.
shaftStyle :: Lens' ArrowOpts (Style R2)

-- | The radius of the circumcircle around the head.
headSize :: Lens' ArrowOpts (Measure R2)

-- | The radius of the circumcircle around the tail.
tailSize :: Lens' ArrowOpts (Measure R2)

<<<<<<< HEAD
-- | A lens for setting or modifying the color of an arrowhead. For
--   example, one may write @... (with & headColor .~ blue)@ to get an
--   arrow with a blue head, or @... (with & headColor %~ blend 0.5
--   white)@ to make an arrow's head a lighter color.  For more general
--   control over the style of arrowheads, see 'headStyle'.
--
--   Note that the most general type of @headColor@ would be
--
-- @
--   (Color c, Color c') => Setter ArrowOpts ArrowOpts c c'
-- @
--
--   but that can cause problems for type inference when setting the
--   color.  However, using it at that more general type may
--   occasionally be useful, for example, if you want to apply some
--   opacity to a color, as in @... (with & headColor %~
--   (\`withOpacity\` 0.5))@.  If you want the more general type, you
--   can use @'headStyle' . 'styleFillColor'@ in place of @headColor@.
--headColor :: Color c => Setter' ArrowOpts c
--headColor = headStyle . styleFillColor

-- | A lens for setting or modifying the color of an arrow
--   tail. See 'headColor'.
--tailColor :: Color c => Setter' ArrowOpts c
--tailColor = tailStyle . styleFillColor

-- | A lens for setting or modifying the color of an arrow
--   shaft. See 'headColor'.
--shaftColor :: Color c => Setter' ArrowOpts c
--shaftColor = shaftStyle . styleLineColor

=======
>>>>>>> 97e42f75
-- | A lens for setting or modifying the texture of an arrowhead. For
--   example, one may write @... (with & headTexture .~ grad)@ to get an
--   arrow with a head filled with a gradient, assuming grad has been
--   defined. For more general control over the style of arrowheads,
--   see 'headStyle'.
headTexture :: Setter' ArrowOpts Texture
headTexture = headStyle . styleFillTexture

-- | A lens for setting or modifying the texture of an arrow
--   tail.
tailTexture :: Setter' ArrowOpts Texture
tailTexture = tailStyle . styleFillTexture

-- | A lens for setting or modifying the texture of an arrow
--   shaft.
shaftTexture :: Setter' ArrowOpts Texture
shaftTexture = shaftStyle . styleLineTexture

-- Set the default shaft style of an `ArrowOpts` record by applying the
-- default style after all other styles have been applied.
-- The semigroup stucture of the lw attribute will insure that the default
-- is only used if it has not been set in @opts@.
shaftSty :: ArrowOpts -> Style R2
shaftSty opts = opts^.shaftStyle

-- Set the default head style. See `shaftSty`.
headSty :: ArrowOpts -> Style R2
headSty opts = fc black (opts^.headStyle)

-- Set the default tail style. See `shaftSty`.
tailSty :: ArrowOpts -> Style R2
tailSty opts = fc black (opts^.tailStyle)

fromMeasure :: Double -> Double -> Measure R2 -> Double
fromMeasure g n m = u
  where Output u = toOutput g n m

-- | Calculate the length of the portion of the horizontal line that passes
--   through the origin and is inside of p.
xWidth :: (Traced t, V t ~ R2) => t -> Double
xWidth p = a + b
  where
    a = fromMaybe 0 (magnitude <$> traceV origin unitX p)
    b = fromMaybe 0 (magnitude <$> traceV origin unit_X p)

-- | Get the line color from the shaft to use as the fill color for the joint.
colorJoint :: Style R2 -> Style R2
colorJoint sStyle =
    let c = fmap getLineTexture . getAttr $ sStyle in
    case c of
        Nothing -> fillColor (black :: Colour Double)   -- default color for joints
                   $ mempty
        Just t -> fillTexture t $ mempty

-- | Get line width from a style.
widthOfJoint :: Style v -> Double -> Double  -> Double
widthOfJoint sStyle gToO nToO =
  maybe (fromMeasure gToO nToO (Output 1)) -- Should be same as default line width
        (fromMeasure gToO nToO)
        (fmap getLineWidth . getAttr $ sStyle)

-- | Combine the head and its joint into a single scale invariant diagram
--   and move the origin to the attachment point. Return the diagram
--   and its width.
mkHead :: Renderable (Path R2) b =>
          Double -> ArrowOpts -> Double -> Double -> (Diagram b R2, Double)
mkHead size opts gToO nToO = ((j <> h) # moveOriginBy (jWidth *^ unit_X) # lwO 0
              , hWidth + jWidth)
  where
    (h', j') = (opts^.arrowHead) size
               (widthOfJoint (shaftSty opts) gToO nToO)
    hWidth = xWidth h'
    jWidth = xWidth j'
    h = stroke h' # applyStyle (headSty opts)
    j = stroke j' # applyStyle (colorJoint (opts^.shaftStyle))

-- | Just like mkHead only the attachment point is on the right.
mkTail :: Renderable (Path R2) b =>
          Double -> ArrowOpts -> Double -> Double -> (Diagram b R2, Double)
mkTail size opts gToO nToO = ((t <> j) # moveOriginBy (jWidth *^ unitX) # lwO 0
              , tWidth + jWidth)
  where
    (t', j') = (opts^.arrowTail) size
               (widthOfJoint (shaftSty opts) gToO nToO)
    tWidth = xWidth t'
    jWidth = xWidth j'
    t = stroke t' # applyStyle (tailSty opts)
    j = stroke j' # applyStyle (colorJoint (opts^.shaftStyle))

-- | Make a trail with the same angles and offset as an arrow with tail width
--   tw, head width hw and shaft of tr, such that the magnituted of the shaft
--   offset is size. Used for calculating the offset of an arrow.
spine :: Trail R2 -> Double -> Double -> Double -> Trail R2
spine tr tw hw size = tS <> tr # scale size <> hS
  where
    tSpine = trailFromOffsets [(normalized . tangentAtStart) $ tr] # scale tw
    hSpine = trailFromOffsets [(normalized . tangentAtEnd) $ tr] # scale hw
    hS = if hw > 0 then hSpine else mempty
    tS = if tw > 0 then tSpine else mempty

--  | Calculate the amount required to scale a shaft trail so that an arrow with
--    head width hw and tail width tw has offset t.
scaleFactor :: Trail R2 -> Double -> Double -> Double -> Double
scaleFactor tr tw hw t

  -- Let tv be a vector representing the tail width, i.e. a vector
  -- of length tw tangent to the trail's start; similarly for hv.
  -- Let v be the vector offset of the trail.
  --
  -- Then we want to find k such that
  --
  --   || tv + k*v + hv || = t.
  --
  -- We can solve by squaring both sides and expanding the LHS as a
  -- dot product, resulting in a quadratic in k.

  = case quadForm
             (magnitudeSq v)
             (2* (v <.> (tv ^+^ hv)))
             (magnitudeSq (tv ^+^ hv) - t*t)
    of
      []  -> 1   -- no scale works, just return 1
      [s] -> s   -- single solution
      ss  -> maximum ss
        -- we will usually get both a positive and a negative solution;
        -- return the maximum (i.e. positive) solution
  where
    tv = tw *^ (tangentAtStart tr # normalized)
    hv = hw *^ (tangentAtEnd   tr # normalized)
    v  = trailOffset tr

-- Calculate the approximate envelope of a horizontal arrow
-- as if the arrow were made only of a shaft.
arrowEnv :: ArrowOpts -> Double -> Envelope R2
arrowEnv opts len = getEnvelope horizShaft
  where
    horizShaft = shaft # rotate (negateV direction v) # scale (len / m)
    m = magnitude v
    v = trailOffset shaft
    shaft = opts ^. arrowShaft

-- | @arrow len@ creates an arrow of length @len@ with default
--   parameters, starting at the origin and ending at the point
--   @(len,0)@.
arrow :: Renderable (Path R2) b => Double -> Diagram b R2
arrow len = arrow' def len

-- | @arrow' opts len@ creates an arrow of length @len@ using the
--   given options, starting at the origin and ending at the point
--   @(len,0)@.  In particular, it scales the given 'arrowShaft' so
--   that the entire arrow has length @len@.
arrow' :: Renderable (Path R2) b => ArrowOpts -> Double -> Diagram b R2
arrow' opts len = mkQD' (DelayedLeaf delayedArrow)

      -- Currently arrows have an empty envelope and trace.
      (arrowEnv opts len) mempty mempty mempty

  where

    -- Once we learn the global transformation context (da) and the two scale
    -- factors, normal to output (n) and global to output (g), this arrow is
    -- drawn in, we can apply it to the origin and (len,0) to find out
    -- the actual final points between which this arrow should be
    -- drawn.  We need to know this to draw it correctly, since the
    -- head and tail are scale invariant, and hence the precise points
    -- between which we need to draw the shaft do not transform
    -- uniformly as the transformation applied to the entire arrow.
    -- See https://github.com/diagrams/diagrams-lib/issues/112.
    delayedArrow da g n =
      let (trans, globalSty) = option mempty untangle . fst $ da
      in  dArrow globalSty trans len g n

    -- Build an arrow and set its endpoints to the image under tr of origin and (len,0).
    dArrow sty tr ln gToO nToO = (h' <> t' <> shaft)
               # moveOriginBy (tWidth *^ (unit_X # rotate tAngle))
               # rotate (direction (q .-. p) ^-^ dir)
               # moveTo p
      where

        p = origin # transform tr
        q = origin # translateX ln # transform tr

        -- Use the existing line color for head, tail, and shaft by
        -- default (can be overridden by explicitly setting headStyle,
        -- tailStyle, or shaftStyle).
        globalLC = getLineTexture <$> getAttr sty
        opts' = opts
          & headStyle  %~ maybe id fillTexture globalLC
          & tailStyle  %~ maybe id fillTexture globalLC
          & shaftStyle %~ maybe id lineTexture globalLC

        -- The head size, tail size, head gap, and tail gap are obtained
        -- from the style and converted to output units.
        hSize = fromMeasure gToO nToO (opts ^. headSize)
        tSize = fromMeasure gToO nToO (opts ^. tailSize)
        hGap = fromMeasure gToO nToO (opts ^. headGap)
        tGap = fromMeasure gToO nToO (opts ^. tailGap)

        -- Make the head and tail and save their widths.
        (h, hWidth') = mkHead hSize opts' gToO nToO
        (t, tWidth') = mkTail tSize opts' gToO nToO

        rawShaftTrail = opts^.arrowShaft
        shaftTrail
          = rawShaftTrail
            -- rotate it so it is pointing in the positive X direction
          # rotate (negateV direction (trailOffset rawShaftTrail))
            -- apply the context transformation -- in case it includes
            -- things like flips and shears (the possibility of shears
            -- is why we must rotate it to a neutral position first)
          # transform tr

        -- Adjust the head width and tail width to take gaps into account
        tWidth = tWidth' + tGap
        hWidth = hWidth' + hGap

        -- Calculate the angles that the head and tail should point.
        tAngle = direction . tangentAtStart $ shaftTrail
        hAngle = direction . tangentAtEnd $ shaftTrail

        -- Calculte the scaling factor to apply to the shaft shaftTrail so that the entire
        -- arrow will be of length len. Then apply it to the shaft and make the
        -- shaft into a Diagram with using its style.
        sf = scaleFactor shaftTrail tWidth hWidth (magnitude (q .-. p))
        shaftTrail' = shaftTrail # scale sf
        shaft = strokeT shaftTrail' # applyStyle (shaftSty opts)

        -- Adjust the head and tail to point in the directions of the shaft ends.
        h' = h # rotate hAngle
               # moveTo (origin .+^ shaftTrail' `atParam` domainUpper shaftTrail')
        t' = t # rotate tAngle

        -- Find out what direction the arrow is pointing so we can set it back
        -- to point in the direction unitX when we are done.
        dir = direction (trailOffset $ spine shaftTrail tWidth hWidth sf)

-- | @arrowBetween s e@ creates an arrow pointing from @s@ to @e@
--   with default parameters.
arrowBetween :: Renderable (Path R2) b => P2 -> P2 -> Diagram b R2
arrowBetween = arrowBetween' def

-- | @arrowBetween' opts s e@ creates an arrow pointing from @s@ to
--   @e@ using the given options.  In particular, it scales and
--   rotates @arrowShaft@ to go between @s@ and @e@, taking head,
--   tail, and gaps into account.
arrowBetween'
  :: Renderable (Path R2) b =>
     ArrowOpts -> P2 -> P2 -> Diagram b R2
arrowBetween' opts s e = arrowAt' opts s (e .-. s)

-- | Create an arrow starting at s with length and direction determined by
--   the vector v.
arrowAt :: Renderable (Path R2) b => P2 -> R2 -> Diagram b R2
arrowAt s v = arrowAt' def s v

arrowAt'
  :: Renderable (Path R2) b =>
     ArrowOpts -> P2 -> R2 -> Diagram b R2
arrowAt' opts s v = arrow' opts len
                  # rotate dir # moveTo s
  where
    len = magnitude v
    dir = direction v

-- | @arrowV v@ creates an arrow with the direction and magnitude of
--   the vector @v@ (with its tail at the origin), using default
--   parameters.
arrowV :: Renderable (Path R2) b => R2 -> Diagram b R2
arrowV = arrowV' def

-- | @arrowV' v@ creates an arrow with the direction and magnitude of
--   the vector @v@ (with its tail at the origin).
arrowV'
  :: Renderable (Path R2) b
  => ArrowOpts -> R2 -> Diagram b R2
arrowV' opts = arrowAt' opts origin

-- | Connect two diagrams with a straight arrow.
connect
  :: (Renderable (Path R2) b, IsName n1, IsName n2)
  => n1 -> n2 -> (Diagram b R2 -> Diagram b R2)
connect = connect' def

-- | Connect two diagrams with an arbitrary arrow.
connect'
  :: (Renderable (Path R2) b, IsName n1, IsName n2)
  => ArrowOpts -> n1 -> n2 -> (Diagram b R2 -> Diagram b R2)
connect' opts n1 n2 =
  withName n1 $ \sub1 ->
  withName n2 $ \sub2 ->
    let [s,e] = map location [sub1, sub2]
    in  atop (arrowBetween' opts s e)

-- | Connect two diagrams at point on the perimeter of the diagrams, choosen
--   by angle.
connectPerim
  :: (Renderable (Path R2) b, IsName n1, IsName n2)
 => n1 -> n2 -> Angle -> Angle
  -> (Diagram b R2 -> Diagram b R2)
connectPerim = connectPerim' def

connectPerim'
  :: (Renderable (Path R2) b, IsName n1, IsName n2)
  => ArrowOpts -> n1 -> n2 -> Angle -> Angle
  -> (Diagram b R2 -> Diagram b R2)
connectPerim' opts n1 n2 a1 a2 =
  withName n1 $ \sub1 ->
  withName n2 $ \sub2 ->
    let [os, oe] = map location [sub1, sub2]
        s = fromMaybe os (maxTraceP os (unitX # rotate a1) sub1)
        e = fromMaybe oe (maxTraceP oe (unitX # rotate a2) sub2)
    in  atop (arrowBetween' opts s e)

-- | Draw an arrow from diagram named "n1" to diagram named "n2".  The
--   arrow lies on the line between the centres of the diagrams, but is
--   drawn so that it stops at the boundaries of the diagrams, using traces
--   to find the intersection points.
connectOutside
  :: (Renderable (Path R2) b, IsName n1, IsName n2)
  => n1 -> n2 -> (Diagram b R2 -> Diagram b R2)
connectOutside = connectOutside' def

connectOutside'
  :: (Renderable (Path R2) b, IsName n1, IsName n2)
  => ArrowOpts -> n1 -> n2 -> (Diagram b R2 -> Diagram b R2)
connectOutside' opts n1 n2 =
  withName n1 $ \b1 ->
  withName n2 $ \b2 ->
    let v = location b2 .-. location b1
        midpoint = location b1 .+^ (v/2)
        s' = fromMaybe (location b1) $ traceP midpoint (-v) b1
        e' = fromMaybe (location b2) $ traceP midpoint v b2
    in
      atop (arrowBetween' opts s' e')<|MERGE_RESOLUTION|>--- conflicted
+++ resolved
@@ -205,40 +205,6 @@
 -- | The radius of the circumcircle around the tail.
 tailSize :: Lens' ArrowOpts (Measure R2)
 
-<<<<<<< HEAD
--- | A lens for setting or modifying the color of an arrowhead. For
---   example, one may write @... (with & headColor .~ blue)@ to get an
---   arrow with a blue head, or @... (with & headColor %~ blend 0.5
---   white)@ to make an arrow's head a lighter color.  For more general
---   control over the style of arrowheads, see 'headStyle'.
---
---   Note that the most general type of @headColor@ would be
---
--- @
---   (Color c, Color c') => Setter ArrowOpts ArrowOpts c c'
--- @
---
---   but that can cause problems for type inference when setting the
---   color.  However, using it at that more general type may
---   occasionally be useful, for example, if you want to apply some
---   opacity to a color, as in @... (with & headColor %~
---   (\`withOpacity\` 0.5))@.  If you want the more general type, you
---   can use @'headStyle' . 'styleFillColor'@ in place of @headColor@.
---headColor :: Color c => Setter' ArrowOpts c
---headColor = headStyle . styleFillColor
-
--- | A lens for setting or modifying the color of an arrow
---   tail. See 'headColor'.
---tailColor :: Color c => Setter' ArrowOpts c
---tailColor = tailStyle . styleFillColor
-
--- | A lens for setting or modifying the color of an arrow
---   shaft. See 'headColor'.
---shaftColor :: Color c => Setter' ArrowOpts c
---shaftColor = shaftStyle . styleLineColor
-
-=======
->>>>>>> 97e42f75
 -- | A lens for setting or modifying the texture of an arrowhead. For
 --   example, one may write @... (with & headTexture .~ grad)@ to get an
 --   arrow with a head filled with a gradient, assuming grad has been
