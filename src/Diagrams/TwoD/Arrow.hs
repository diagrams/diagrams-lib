--- conflicted
+++ resolved
@@ -96,11 +96,7 @@
 import           Diagrams.Parametric
 import           Diagrams.Path
 import           Diagrams.Solve                   (quadForm)
-<<<<<<< HEAD
-import           Diagrams.Tangent
-=======
 import           Diagrams.Tangent                 (tangentAtStart, tangentAtEnd)
->>>>>>> e6b17be8
 import           Diagrams.Trail
 import           Diagrams.TwoD.Arrowheads
 import           Diagrams.TwoD.Path               (strokeT)
@@ -242,13 +238,8 @@
     (t', j') = (opts^.arrowTail) (opts^.tailSize) (widthOfJoint $ shaftSty opts)
     tWidth = xWidth t'
     jWidth = xWidth j'
-<<<<<<< HEAD
-    t = scaleInvPrim t' unitX # (tailStyle opts)
-    j = scaleInvPrim j' unitX # applyStyle (colorJoint (shaftStyle opts))
-=======
     t = scaleInvPrim t' unitX # applyStyle (tailSty opts)
     j = scaleInvPrim j' unitX # applyStyle (colorJoint (opts^.shaftStyle))
->>>>>>> e6b17be8
 
 -- | Make a trail with the same angles and offset as an arrow with tail width
 --   tw, head width hw and shaft of tr, such that the magnituted of the shaft
@@ -256,42 +247,6 @@
 spine :: Trail R2 -> Double -> Double -> Double -> Trail R2
 spine tr tw hw size = tS <> tr # scale size <> hS
   where
-<<<<<<< HEAD
-    tAngle = direction . tangentAtStart $ tr :: Turn
-    hAngle = direction . tangentAtEnd   $ tr :: Turn
-    shaft = tr # scale size
-    hSpine = trailFromOffsets [unitX] # scale hw # rotateBy hAngle
-    tSpine = trailFromOffsets [unitX] # scale tw # rotateBy tAngle
-    hS = if hw > 0 then hSpine else mempty
-    tS = if tw > 0 then tSpine else mempty
-
--- | Calculate the amount required to scale a shaft trail so that an arrow with
---   head width hw and tail width tw has offset t.
-shaftScale :: Trail R2 -> Double -> Double -> Double -> Double
-shaftScale tr tw hw t
-
-    -- Let tv be a vector representing the tail width, i.e. a vector
-    -- of length tw tangent to the trail's start; similarly for hv.
-    -- Let v be the vector offset of the trail.
-    --
-    -- Then we want to find k such that
-    --
-    --   || tv + k*v + hv || = t.
-    --
-    -- We can solve by squaring both sides and expanding the LHS as a
-    -- dot product, resulting in a quadratic in k.
-
-    = case quadForm
-             (magnitudeSq v)
-             (2* (v <.> (tv ^+^ hv)))
-             (magnitudeSq (tv ^+^ hv) - t*t)
-      of
-        []  -> 1   -- no scale works, just return 1
-        [s] -> s   -- single solution
-        ss  -> maximum ss
-          -- we will usually get both a positive and a negative solution;
-          -- return the maximum (i.e. positive) solution
-=======
     tSpine = trailFromOffsets [(normalized . tangentAtStart) $ tr] # scale tw
     hSpine = trailFromOffsets [(normalized . tangentAtEnd) $ tr] # scale hw
     hS = if hw > 0 then hSpine else mempty
@@ -323,7 +278,6 @@
       ss  -> maximum ss
         -- we will usually get both a positive and a negative solution;
         -- return the maximum (i.e. positive) solution
->>>>>>> e6b17be8
   where
     tv = tw *^ (tangentAtStart tr # normalized)
     hv = hw *^ (tangentAtEnd   tr # normalized)
@@ -339,22 +293,6 @@
 arrow' :: Renderable (Path R2) b => ArrowOpts -> Double -> Diagram b R2
 arrow' opts len = dArrow # rotateBy (- dir)
   where
-<<<<<<< HEAD
-    (h, hw') = mkHead opts
-    (t, tw') = mkTail opts
-    tr = arrowShaft opts
-    tw = tw' + tailGap opts
-    hw = hw' + headGap opts
-    tAngle = direction . tangentAtStart $ tr :: Turn
-    hAngle = direction . tangentAtEnd   $ tr :: Turn
-    sd = shaftScale tr tw hw len
-    tr' = tr # scale sd
-    shaft = strokeT tr' # (shaftStyle opts)
-    hd = h # rotateBy hAngle # moveTo (origin .+^ tr' `atParam` (domainUpper tr'))
-    tl = t # rotateBy tAngle
-    dir = direction (trailOffset $ spine tr tw hw sd)
-    ar = moveOriginBy ((tw *^ (unit_X # rotateBy tAngle))) $ hd <> tl <> shaft
-=======
     -- Make the head and tail and save their widths.
     (h, hWidth') = mkHead opts
     (t, tWidth') = mkTail opts
@@ -387,7 +325,6 @@
 
     -- Build the arrow and set it's origin at the start.
     dArrow = moveOriginBy ((tWidth *^ (unit_X # rotateBy tAngle))) $ h' <> t' <> shaft
->>>>>>> e6b17be8
 
 -- | @arrowBetween s e@ creates an arrow pointing from @s@ to @e@
 --   with default parameters.
