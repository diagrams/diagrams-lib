--- conflicted
+++ resolved
@@ -178,15 +178,8 @@
 tailGap :: Lens' ArrowOpts (Measure R2)
 
 -- | Set both the @headGap@ and @tailGap@ simultaneously.
-<<<<<<< HEAD
-gaps :: Traversal' ArrowOpts Double
-gaps f opts = (\h t -> opts & headGap .~ h & tailGap .~ t)
-        <$> f (opts ^. headGap)
-        <*> f (opts ^. tailGap)
-=======
 gaps :: Traversal' ArrowOpts (Measure R2)
 gaps f opts = (\h t -> opts & headGap .~ h & tailGap .~ t) <$> f (opts ^. headGap) <*> f (opts ^. tailGap)
->>>>>>> 4c056060
 
 -- | Same as gaps, provided for backward compatiiblity.
 gap :: Traversal' ArrowOpts (Measure R2)
