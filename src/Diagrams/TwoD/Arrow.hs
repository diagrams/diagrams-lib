{-# LANGUAGE DeriveDataTypeable         #-}
{-# LANGUAGE FlexibleContexts           #-}
{-# LANGUAGE GADTs                      #-}
{-# LANGUAGE GeneralizedNewtypeDeriving #-}
{-# LANGUAGE MultiParamTypeClasses      #-}
{-# LANGUAGE TemplateHaskell            #-}
{-# LANGUAGE TypeFamilies               #-}

-----------------------------------------------------------------------------
-- |
-- Module      :  Diagrams.TwoD.Arrow
-- Copyright   :  (c) 2013 diagrams-lib team (see LICENSE)
-- License     :  BSD-style (see LICENSE)
-- Maintainer  :  diagrams-discuss@googlegroups.com
--
-- Drawing arrows in two dimensions.  For a tutorial on drawing arrows
-- using this module, see the diagrams website:
-- <http://projects.haskell.org/diagrams/doc/arrow.html>.
--
-----------------------------------------------------------------------------


module Diagrams.TwoD.Arrow
       ( -- * Examples
         -- ** Example 1
-- | <<diagrams/src_Diagrams_TwoD_Arrow_example1.svg#diagram=example1&width=500>>
--
--   > -- Connecting two diagrams at their origins.
--   >
--   > sq = square 2 # showOrigin # lc darkgray # lw ultraThick
--   > ds = (sq # named "left") ||| strutX 3 ||| (sq # named "right")
--   >
--   > shaft  = cubicSpline False ( map p2 [(0, 0), (1, 0), (1, 0.2), (2, 0.2)])
--   >
--   > example1 = ds # connect' (with & arrowHead .~ dart & arrowTail .~ quill
--   >                                & arrowShaft .~ shaft
--   >                                & headLength .~ huge & tailLength .~ veryLarge)
--   >                                "left" "right" # pad 1.1

         -- ** Example 2

-- | <<diagrams/src_Diagrams_TwoD_Arrow_example2.svg#diagram=example2&width=500>>
--
--   > -- Comparing connect, connectPerim, and arrowAt.
--   >
--   > oct  = octagon 1 # lc darkgray # lw ultraThick # showOrigin
--   > dias = oct # named "first" ||| strut 3 ||| oct # named "second"
--   >
--   > -- Connect two diagrams and two points on their trails.
--   > ex12 = dias # connect' (with & lengths .~ veryLarge) "first" "second" 
--   >             # connectPerim (with & lengths .~ veryLarge)
--   >        "first" "second" (15/16 \@\@ turn) (9/16 \@\@ turn)
--   >
--   > -- Place an arrow at (0,0) the size and direction of (0,1).
--   > ex3 = arrowAt origin unit_Y
--   >
--   > example2 = (ex12 <> ex3) # centerXY # pad 1.1

         -- * Creating arrows
         arrowV
       , arrowV'
       , arrowAt
       , arrowAt'
       , arrowBetween
       , arrowBetween'
       , connect
       , connect'
       , connectPerim
       , connectPerim'
       , connectOutside
       , connectOutside'

       , arrow
       , arrow'

         -- * Options
       , ArrowOpts(..)

       , arrowHead
       , arrowTail
       , arrowShaft
       , headGap
       , tailGap
       , gaps, gap
       , headTexture
       , headStyle
<<<<<<< HEAD
       , headSize
       , tailTexture
       , tailStyle
       , tailSize
=======
       , headLength
       , tailColor
       , tailTexture
       , tailStyle
       , tailLength
       , lengths
       , shaftColor
>>>>>>> f077480b
       , shaftTexture
       , shaftStyle
       , straightShaft

         -- | See "Diagrams.TwoD.Arrowheads" for a list of standard
         --   arrowheads and help creating your own.
       , module Diagrams.TwoD.Arrowheads
       ) where

import           Control.Applicative      ((<*>))
import           Control.Lens             (Lens', Setter', Traversal',
                                           generateSignatures, lensRules,
                                           makeLensesWith, (%~), (&), (.~),
                                           (^.))
import           Data.AffineSpace
import           Data.Default.Class
import           Data.Functor             ((<$>))
import           Data.Maybe               (fromMaybe)
import           Data.Monoid.Coproduct    (untangle)
import           Data.Semigroup
import           Data.VectorSpace

import           Data.Colour              hiding (atop)
import           Diagrams.Core
import           Diagrams.Core.Types      (QDiaLeaf (..), mkQD')

import           Diagrams.Angle
import           Diagrams.Parametric
import           Diagrams.Path
import           Diagrams.Solve           (quadForm)
import           Diagrams.Tangent         (tangentAtEnd, tangentAtStart)
import           Diagrams.Trail
import           Diagrams.TwoD.Arrowheads
import           Diagrams.TwoD.Attributes
import           Diagrams.TwoD.Path       (stroke, strokeT)
import           Diagrams.TwoD.Transform  (rotate, translateX)
import           Diagrams.TwoD.Types
import           Diagrams.TwoD.Vector     (direction, unitX, unit_X)
import           Diagrams.Util            (( # ))

data ArrowOpts
  = ArrowOpts
    { _arrowHead  :: ArrowHT
    , _arrowTail  :: ArrowHT
    , _arrowShaft :: Trail R2
    , _headGap    :: Measure R2
    , _tailGap    :: Measure R2
    , _headStyle  :: Style R2
    , _headLength :: Measure R2
    , _tailStyle  :: Style R2
    , _tailLength :: Measure R2
    , _shaftStyle :: Style R2
    }

-- | Straight line arrow shaft.
straightShaft :: Trail R2
straightShaft = trailFromOffsets [unitX]

instance Default ArrowOpts where
  def = ArrowOpts
        { _arrowHead    = dart
        , _arrowTail    = noTail
        , _arrowShaft   = straightShaft
        , _headGap      = none
        , _tailGap      = none

        -- See note [Default arrow style attributes]
        , _headStyle    = mempty
        , _headLength     = normal
        , _tailStyle    = mempty
        , _tailLength     = normal
        , _shaftStyle   = mempty
        }

makeLensesWith (lensRules & generateSignatures .~ False) ''ArrowOpts

-- | A shape to place at the head of the arrow.
arrowHead :: Lens' ArrowOpts ArrowHT

-- | A shape to place at the tail of the arrow.
arrowTail :: Lens' ArrowOpts ArrowHT

-- | The trail to use for the arrow shaft.
arrowShaft :: Lens' ArrowOpts (Trail R2)

-- | Distance to leave between the head and the target point.
headGap :: Lens' ArrowOpts (Measure R2)

-- | Distance to leave between the starting point and the tail.
tailGap :: Lens' ArrowOpts (Measure R2)

-- | Set both the @headGap@ and @tailGap@ simultaneously.
gaps :: Traversal' ArrowOpts (Measure R2) 
gaps f opts = (\h t -> opts & headGap .~ h & tailGap .~ t)
        <$> f (opts ^. headGap)
        <*> f (opts ^. tailGap)

-- | Same as gaps, provided for backward compatiiblity.
gap :: Traversal' ArrowOpts (Measure R2)
gap = gaps

-- | Style to apply to the head. @headStyle@ is modified by using the lens
--   combinator @%~@ to change the current style. For example, to change
--   an opaque black arrowhead to translucent orange:
--   @(with & headStyle %~ fc orange .  opacity 0.75)@.
headStyle :: Lens' ArrowOpts (Style R2)

-- | Style to apply to the tail. See `headStyle`.
tailStyle :: Lens' ArrowOpts (Style R2)

-- | Style to apply to the shaft. See `headStyle`.
shaftStyle :: Lens' ArrowOpts (Style R2)

-- | The length from the start of the joint to the tip of the head.
headLength :: Lens' ArrowOpts (Measure R2)

-- | The length of the tail plus its joint. 
tailLength :: Lens' ArrowOpts (Measure R2)

-- | Set both the @headLength@ and @tailLength@ simultaneously.
lengths :: Traversal' ArrowOpts (Measure R2)
lengths f opts = (\h t -> opts & headLength .~ h & tailLength .~ t) <$> f (opts ^. headLength)
             <*> f (opts ^. tailLength)

-- | A lens for setting or modifying the texture of an arrowhead. For
--   example, one may write @... (with & headTexture .~ grad)@ to get an
--   arrow with a head filled with a gradient, assuming grad has been
--   defined. For more general control over the style of arrowheads,
--   see 'headStyle'.
headTexture :: Setter' ArrowOpts Texture
headTexture = headStyle . styleFillTexture

-- | A lens for setting or modifying the texture of an arrow
--   tail.
tailTexture :: Setter' ArrowOpts Texture
tailTexture = tailStyle . styleFillTexture

-- | A lens for setting or modifying the texture of an arrow
--   shaft.
shaftTexture :: Setter' ArrowOpts Texture
shaftTexture = shaftStyle . styleLineTexture

-- Set the default shaft style of an `ArrowOpts` record by applying the
-- default style after all other styles have been applied.
-- The semigroup stucture of the lw attribute will insure that the default
-- is only used if it has not been set in @opts@.
shaftSty :: ArrowOpts -> Style R2
shaftSty opts = opts^.shaftStyle

-- Set the default head style. See `shaftSty`.
headSty :: ArrowOpts -> Style R2
headSty opts = fc black (opts^.headStyle)

-- Set the default tail style. See `shaftSty`.
tailSty :: ArrowOpts -> Style R2
tailSty opts = fc black (opts^.tailStyle)

fromMeasure :: Double -> Double -> Measure R2 -> Double
fromMeasure g n m = u
  where Output u = toOutput g n m

-- | Calculate the length of the portion of the horizontal line that passes
--   through the origin and is inside of p.
xWidth :: (Traced t, V t ~ R2) => t -> Double
xWidth p = a + b
  where
    a = fromMaybe 0 (magnitude <$> traceV origin unitX p)
    b = fromMaybe 0 (magnitude <$> traceV origin unit_X p)

-- | Get the line color from the shaft to use as the fill color for the joint.
--   And set the opacity of the shaft to the current opacity.
colorJoint :: Style R2 -> Style R2
colorJoint sStyle =
<<<<<<< HEAD
    let c = fmap getLineTexture . getAttr $ sStyle in
    case c of
        Nothing -> fillColor (black :: Colour Double)   -- default color for joints
                   $ mempty
        Just t -> fillTexture t $ mempty
=======
    let c = fmap getLineColor . getAttr $ sStyle
        o = fmap getOpacity . getAttr $ sStyle
    in
    case (c, o) of
        (Nothing, Nothing) -> fillColor (black :: Colour Double) $ mempty
        (Just c', Nothing) -> fillColor c' $ mempty
        (Nothing, Just o') -> opacity o' $ mempty
        (Just c', Just o') -> opacity o' . fillColor c' $ mempty
>>>>>>> f077480b

-- | Get line width from a style.
widthOfJoint :: Style v -> Double -> Double  -> Double
widthOfJoint sStyle gToO nToO =
  maybe (fromMeasure gToO nToO (Output 1)) -- Should be same as default line width
        (fromMeasure gToO nToO)
        (fmap getLineWidth . getAttr $ sStyle)

-- | Combine the head and its joint into a single scale invariant diagram
--   and move the origin to the attachment point. Return the diagram
--   and its width.
mkHead :: Renderable (Path R2) b =>
          Double -> ArrowOpts -> Double -> Double -> (Diagram b R2, Double)
mkHead size opts gToO nToO = ((j <> h) # moveOriginBy (jWidth *^ unit_X) # lwO 0
              , hWidth + jWidth)
  where
    (h', j') = (opts^.arrowHead) size
               (widthOfJoint (shaftSty opts) gToO nToO)
    hWidth = xWidth h'
    jWidth = xWidth j'
    h = stroke h' # applyStyle (headSty opts)
    j = stroke j' # applyStyle (colorJoint (opts^.shaftStyle))

-- | Just like mkHead only the attachment point is on the right.
mkTail :: Renderable (Path R2) b =>
          Double -> ArrowOpts -> Double -> Double -> (Diagram b R2, Double)
mkTail size opts gToO nToO = ((t <> j) # moveOriginBy (jWidth *^ unitX) # lwO 0
              , tWidth + jWidth)
  where
    (t', j') = (opts^.arrowTail) size
               (widthOfJoint (shaftSty opts) gToO nToO)
    tWidth = xWidth t'
    jWidth = xWidth j'
    t = stroke t' # applyStyle (tailSty opts)
    j = stroke j' # applyStyle (colorJoint (opts^.shaftStyle))

-- | Make a trail with the same angles and offset as an arrow with tail width
--   tw, head width hw and shaft of tr, such that the magnituted of the shaft
--   offset is size. Used for calculating the offset of an arrow.
spine :: Trail R2 -> Double -> Double -> Double -> Trail R2
spine tr tw hw size = tS <> tr # scale size <> hS
  where
    tSpine = trailFromOffsets [(normalized . tangentAtStart) $ tr] # scale tw
    hSpine = trailFromOffsets [(normalized . tangentAtEnd) $ tr] # scale hw
    hS = if hw > 0 then hSpine else mempty
    tS = if tw > 0 then tSpine else mempty

--  | Calculate the amount required to scale a shaft trail so that an arrow with
--    head width hw and tail width tw has offset t.
scaleFactor :: Trail R2 -> Double -> Double -> Double -> Double
scaleFactor tr tw hw t

  -- Let tv be a vector representing the tail width, i.e. a vector
  -- of length tw tangent to the trail's start; similarly for hv.
  -- Let v be the vector offset of the trail.
  --
  -- Then we want to find k such that
  --
  --   || tv + k*v + hv || = t.
  --
  -- We can solve by squaring both sides and expanding the LHS as a
  -- dot product, resulting in a quadratic in k.

  = case quadForm
             (magnitudeSq v)
             (2* (v <.> (tv ^+^ hv)))
             (magnitudeSq (tv ^+^ hv) - t*t)
    of
      []  -> 1   -- no scale works, just return 1
      [s] -> s   -- single solution
      ss  -> maximum ss
        -- we will usually get both a positive and a negative solution;
        -- return the maximum (i.e. positive) solution
  where
    tv = tw *^ (tangentAtStart tr # normalized)
    hv = hw *^ (tangentAtEnd   tr # normalized)
    v  = trailOffset tr

-- Calculate the approximate envelope of a horizontal arrow
-- as if the arrow were made only of a shaft.
arrowEnv :: ArrowOpts -> Double -> Envelope R2
arrowEnv opts len = getEnvelope horizShaft
  where
    horizShaft = shaft # rotate (negateV direction v) # scale (len / m)
    m = magnitude v
    v = trailOffset shaft
    shaft = opts ^. arrowShaft

-- | @arrow len@ creates an arrow of length @len@ with default
--   parameters, starting at the origin and ending at the point
--   @(len,0)@.
arrow :: Renderable (Path R2) b => Double -> Diagram b R2
arrow len = arrow' def len

-- | @arrow' opts len@ creates an arrow of length @len@ using the
--   given options, starting at the origin and ending at the point
--   @(len,0)@.  In particular, it scales the given 'arrowShaft' so
--   that the entire arrow has length @len@.
arrow' :: Renderable (Path R2) b => ArrowOpts -> Double -> Diagram b R2
arrow' opts len = mkQD' (DelayedLeaf delayedArrow)

      -- Currently arrows have an empty envelope and trace.
      (arrowEnv opts len) mempty mempty mempty

  where

    -- Once we learn the global transformation context (da) and the two scale
    -- factors, normal to output (n) and global to output (g), this arrow is
    -- drawn in, we can apply it to the origin and (len,0) to find out
    -- the actual final points between which this arrow should be
    -- drawn.  We need to know this to draw it correctly, since the
    -- head and tail are scale invariant, and hence the precise points
    -- between which we need to draw the shaft do not transform
    -- uniformly as the transformation applied to the entire arrow.
    -- See https://github.com/diagrams/diagrams-lib/issues/112.
    delayedArrow da g n =
      let (trans, globalSty) = option mempty untangle . fst $ da
      in  dArrow globalSty trans len g n

    -- Build an arrow and set its endpoints to the image under tr of origin and (len,0).
    dArrow sty tr ln gToO nToO = (h' <> t' <> shaft)
               # moveOriginBy (tWidth *^ (unit_X # rotate tAngle))
               # rotate (direction (q .-. p) ^-^ dir)
               # moveTo p
      where

        p = origin # transform tr
        q = origin # translateX ln # transform tr

        -- Use the existing line color for head, tail, and shaft by
        -- default (can be overridden by explicitly setting headStyle,
        -- tailStyle, or shaftStyle).
        globalLC = getLineTexture <$> getAttr sty
        opts' = opts
          & headStyle  %~ maybe id fillTexture globalLC
          & tailStyle  %~ maybe id fillTexture globalLC
          & shaftStyle %~ maybe id lineTexture globalLC

        -- The head size, tail size, head gap, and tail gap are obtained
        -- from the style and converted to output units.
        hSize = fromMeasure gToO nToO (opts ^. headLength)
        tSize = fromMeasure gToO nToO (opts ^. tailLength)
        hGap = fromMeasure gToO nToO (opts ^. headGap)
        tGap = fromMeasure gToO nToO (opts ^. tailGap)

        -- Make the head and tail and save their widths.
        (h, hWidth') = mkHead hSize opts' gToO nToO
        (t, tWidth') = mkTail tSize opts' gToO nToO

        rawShaftTrail = opts^.arrowShaft
        shaftTrail
          = rawShaftTrail
            -- rotate it so it is pointing in the positive X direction
          # rotate (negateV direction (trailOffset rawShaftTrail))
            -- apply the context transformation -- in case it includes
            -- things like flips and shears (the possibility of shears
            -- is why we must rotate it to a neutral position first)
          # transform tr

        -- Adjust the head width and tail width to take gaps into account
        tWidth = tWidth' + tGap
        hWidth = hWidth' + hGap

        -- Calculate the angles that the head and tail should point.
        tAngle = direction . tangentAtStart $ shaftTrail
        hAngle = direction . tangentAtEnd $ shaftTrail

        -- Calculte the scaling factor to apply to the shaft shaftTrail so that the entire
        -- arrow will be of length len. Then apply it to the shaft and make the
        -- shaft into a Diagram with using its style.
        sf = scaleFactor shaftTrail tWidth hWidth (magnitude (q .-. p))
        shaftTrail' = shaftTrail # scale sf
        shaft = strokeT shaftTrail' # applyStyle (shaftSty opts)

        -- Adjust the head and tail to point in the directions of the shaft ends.
        h' = h # rotate hAngle
               # moveTo (origin .+^ shaftTrail' `atParam` domainUpper shaftTrail')
        t' = t # rotate tAngle

        -- Find out what direction the arrow is pointing so we can set it back
        -- to point in the direction unitX when we are done.
        dir = direction (trailOffset $ spine shaftTrail tWidth hWidth sf)

-- | @arrowBetween s e@ creates an arrow pointing from @s@ to @e@
--   with default parameters.
arrowBetween :: Renderable (Path R2) b => P2 -> P2 -> Diagram b R2
arrowBetween = arrowBetween' def

-- | @arrowBetween' opts s e@ creates an arrow pointing from @s@ to
--   @e@ using the given options.  In particular, it scales and
--   rotates @arrowShaft@ to go between @s@ and @e@, taking head,
--   tail, and gaps into account.
arrowBetween'
  :: Renderable (Path R2) b =>
     ArrowOpts -> P2 -> P2 -> Diagram b R2
arrowBetween' opts s e = arrowAt' opts s (e .-. s)

-- | Create an arrow starting at s with length and direction determined by
--   the vector v.
arrowAt :: Renderable (Path R2) b => P2 -> R2 -> Diagram b R2
arrowAt s v = arrowAt' def s v

arrowAt'
  :: Renderable (Path R2) b =>
     ArrowOpts -> P2 -> R2 -> Diagram b R2
arrowAt' opts s v = arrow' opts len
                  # rotate dir # moveTo s
  where
    len = magnitude v
    dir = direction v

-- | @arrowV v@ creates an arrow with the direction and magnitude of
--   the vector @v@ (with its tail at the origin), using default
--   parameters.
arrowV :: Renderable (Path R2) b => R2 -> Diagram b R2
arrowV = arrowV' def

-- | @arrowV' v@ creates an arrow with the direction and magnitude of
--   the vector @v@ (with its tail at the origin).
arrowV'
  :: Renderable (Path R2) b
  => ArrowOpts -> R2 -> Diagram b R2
arrowV' opts = arrowAt' opts origin

-- | Connect two diagrams with a straight arrow.
connect
  :: (Renderable (Path R2) b, IsName n1, IsName n2)
  => n1 -> n2 -> (Diagram b R2 -> Diagram b R2)
connect = connect' def

-- | Connect two diagrams with an arbitrary arrow.
connect'
  :: (Renderable (Path R2) b, IsName n1, IsName n2)
  => ArrowOpts -> n1 -> n2 -> (Diagram b R2 -> Diagram b R2)
connect' opts n1 n2 =
  withName n1 $ \sub1 ->
  withName n2 $ \sub2 ->
    let [s,e] = map location [sub1, sub2]
    in  atop (arrowBetween' opts s e)

-- | Connect two diagrams at point on the perimeter of the diagrams, choosen
--   by angle.
connectPerim
  :: (Renderable (Path R2) b, IsName n1, IsName n2)
 => n1 -> n2 -> Angle -> Angle
  -> (Diagram b R2 -> Diagram b R2)
connectPerim = connectPerim' def

connectPerim'
  :: (Renderable (Path R2) b, IsName n1, IsName n2)
  => ArrowOpts -> n1 -> n2 -> Angle -> Angle
  -> (Diagram b R2 -> Diagram b R2)
connectPerim' opts n1 n2 a1 a2 =
  withName n1 $ \sub1 ->
  withName n2 $ \sub2 ->
    let [os, oe] = map location [sub1, sub2]
        s = fromMaybe os (maxTraceP os (unitX # rotate a1) sub1)
        e = fromMaybe oe (maxTraceP oe (unitX # rotate a2) sub2)
    in  atop (arrowBetween' opts s e)

-- | Draw an arrow from diagram named "n1" to diagram named "n2".  The
--   arrow lies on the line between the centres of the diagrams, but is
--   drawn so that it stops at the boundaries of the diagrams, using traces
--   to find the intersection points.
connectOutside
  :: (Renderable (Path R2) b, IsName n1, IsName n2)
  => n1 -> n2 -> (Diagram b R2 -> Diagram b R2)
connectOutside = connectOutside' def

connectOutside'
  :: (Renderable (Path R2) b, IsName n1, IsName n2)
  => ArrowOpts -> n1 -> n2 -> (Diagram b R2 -> Diagram b R2)
connectOutside' opts n1 n2 =
  withName n1 $ \b1 ->
  withName n2 $ \b2 ->
    let v = location b2 .-. location b1
        midpoint = location b1 .+^ (v/2)
        s' = fromMaybe (location b1) $ traceP midpoint (-v) b1
        e' = fromMaybe (location b2) $ traceP midpoint v b2
    in
      atop (arrowBetween' opts s' e')<|MERGE_RESOLUTION|>--- conflicted
+++ resolved
@@ -84,20 +84,13 @@
        , gaps, gap
        , headTexture
        , headStyle
-<<<<<<< HEAD
-       , headSize
        , tailTexture
        , tailStyle
-       , tailSize
-=======
        , headLength
-       , tailColor
        , tailTexture
        , tailStyle
        , tailLength
        , lengths
-       , shaftColor
->>>>>>> f077480b
        , shaftTexture
        , shaftStyle
        , straightShaft
@@ -271,13 +264,6 @@
 --   And set the opacity of the shaft to the current opacity.
 colorJoint :: Style R2 -> Style R2
 colorJoint sStyle =
-<<<<<<< HEAD
-    let c = fmap getLineTexture . getAttr $ sStyle in
-    case c of
-        Nothing -> fillColor (black :: Colour Double)   -- default color for joints
-                   $ mempty
-        Just t -> fillTexture t $ mempty
-=======
     let c = fmap getLineColor . getAttr $ sStyle
         o = fmap getOpacity . getAttr $ sStyle
     in
@@ -286,7 +272,6 @@
         (Just c', Nothing) -> fillColor c' $ mempty
         (Nothing, Just o') -> opacity o' $ mempty
         (Just c', Just o') -> opacity o' . fillColor c' $ mempty
->>>>>>> f077480b
 
 -- | Get line width from a style.
 widthOfJoint :: Style v -> Double -> Double  -> Double
