--- conflicted
+++ resolved
@@ -1,18 +1,12 @@
 {-# LANGUAGE DeriveDataTypeable         #-}
 {-# LANGUAGE FlexibleInstances          #-}
 {-# LANGUAGE GeneralizedNewtypeDeriving #-}
-<<<<<<< HEAD
-{-# LANGUAGE MultiParamTypeClasses #-}
-{-# LANGUAGE ViewPatterns #-}
-{-# LANGUAGE DeriveDataTypeable #-}
-{-# LANGUAGE UndecidableInstances #-}
-=======
 {-# LANGUAGE MultiParamTypeClasses      #-}
 {-# LANGUAGE TypeFamilies               #-}
 {-# LANGUAGE TypeOperators              #-}
 {-# LANGUAGE TypeSynonymInstances       #-}
 {-# LANGUAGE ViewPatterns               #-}
->>>>>>> 0b58a5ff
+{-# LANGUAGE UndecidableInstances #-}
 
 {-# OPTIONS_GHC -fno-warn-orphans #-}
 -----------------------------------------------------------------------------
