<<<<<<< HEAD
{-# LANGUAGE FlexibleContexts #-}
{-# LANGUAGE TypeFamilies #-}
=======
{-# LANGUAGE FlexibleContexts      #-}
{-# LANGUAGE MultiParamTypeClasses #-}
>>>>>>> 0b58a5ff
-----------------------------------------------------------------------------
-- |
-- Module      :  Diagrams.TwoD.Model
-- Copyright   :  (c) 2011 diagrams-lib team (see LICENSE)
-- License     :  BSD-style (see LICENSE)
-- Maintainer  :  diagrams-discuss@googlegroups.com
--
-- Tools for visualizing diagrams' internal model: local origins,
-- envelopes, /etc./
--
-----------------------------------------------------------------------------
module Diagrams.TwoD.Model
       ( -- * Showing the local origin
         showOrigin
       , showOrigin'
       , OriginOpts(..)
       , showLabels
       ) where

import           Diagrams.Core
import           Diagrams.Core.Names

import           Diagrams.Path

import           Diagrams.Attributes
import           Diagrams.TwoD.Ellipse
import           Diagrams.TwoD.Path
import           Diagrams.TwoD.Size    (size2D)
import           Diagrams.TwoD.Text
import           Diagrams.TwoD.Types
import           Diagrams.Util

<<<<<<< HEAD
import Control.Arrow (second)
import Data.Semigroup
import Data.Default
import Data.AffineSpace ((.-.))
import Data.VectorSpace ((^*), Scalar, InnerSpace)
import Data.AdditiveGroup (AdditiveGroup)
import Data.Basis (HasBasis, Basis)
import Data.MemoTrie (HasTrie)
=======
import           Control.Arrow         (second)
import           Data.AffineSpace      ((.-.))
import           Data.Default
import           Data.Semigroup
import           Data.VectorSpace      ((^*))
>>>>>>> 0b58a5ff

import qualified Data.Map              as M

import           Data.Colour           (Colour)
import           Data.Colour.Names

------------------------------------------------------------
-- Marking the origin
------------------------------------------------------------

-- | Mark the origin of a diagram by placing a red dot 1/50th its size.
showOrigin :: ( Ord a
              , RealFloat a
              , AdditiveGroup a
              , HasBasis a
              , HasTrie (Basis a)
              , a ~ Scalar a
              , InnerSpace a
              , Renderable (Path (V2 a)) b
              , Backend b (V2 a), Monoid' m
              ) => QDiagram b (V2 a) m -> QDiagram b (V2 a) m
showOrigin = showOrigin' def

-- | Mark the origin of a diagram, with control over colour and scale
-- of marker dot.
showOrigin' :: ( Ord a
               , RealFloat a
               , AdditiveGroup a
               , HasBasis a
               , HasTrie (Basis a)
               , a ~ Scalar a
               , InnerSpace a
               , Renderable (Path (V2 a)) b
               , Backend b (V2 a)
               , Monoid' m
               ) => OriginOpts a -> QDiagram b (V2 a) m -> QDiagram b (V2 a) m
showOrigin' oo d = o <> d
  where o     = stroke (circle sz)
                # fc (oColor oo)
                # lw 0
                # fmap (const mempty)
        (w,h) = size2D d ^* oScale oo
        sz = maximum [w, h, oMinSize oo]

<<<<<<< HEAD
data OriginOpts a = OriginOpts { oColor :: Colour Double
                               , oScale :: a
                               , oMinSize :: a
                               }
=======
data OriginOpts = OriginOpts { oColor   :: Colour Double
                             , oScale   :: Double
                             , oMinSize :: Double
                             }
>>>>>>> 0b58a5ff

instance (Fractional a) => Default (OriginOpts a) where
  def = OriginOpts red (1/50) 0.001


------------------------------------------------------------
-- Labeling named points
------------------------------------------------------------

showLabels :: ( Ord a
              , Floating a
              , a ~ Scalar a
              , InnerSpace a
              , Renderable (Text a) b
              , Backend b (V2 a)
              ) => QDiagram b (V2 a) m -> QDiagram b (V2 a) Any
showLabels d =
             ( mconcat
             . map (\(n,p) -> text (show n) # translate (p .-. origin))
             . concatMap (\(n,ps) -> zip (repeat n) ps)
             . (map . second . map) location
             . M.assocs
             $ m
             ) <>
             fmap (const (Any False)) d
  where
    SubMap m = subMap d<|MERGE_RESOLUTION|>--- conflicted
+++ resolved
@@ -1,10 +1,6 @@
-<<<<<<< HEAD
-{-# LANGUAGE FlexibleContexts #-}
-{-# LANGUAGE TypeFamilies #-}
-=======
 {-# LANGUAGE FlexibleContexts      #-}
 {-# LANGUAGE MultiParamTypeClasses #-}
->>>>>>> 0b58a5ff
+{-# LANGUAGE TypeFamilies          #-}
 -----------------------------------------------------------------------------
 -- |
 -- Module      :  Diagrams.TwoD.Model
@@ -37,22 +33,14 @@
 import           Diagrams.TwoD.Types
 import           Diagrams.Util
 
-<<<<<<< HEAD
-import Control.Arrow (second)
-import Data.Semigroup
-import Data.Default
-import Data.AffineSpace ((.-.))
-import Data.VectorSpace ((^*), Scalar, InnerSpace)
-import Data.AdditiveGroup (AdditiveGroup)
-import Data.Basis (HasBasis, Basis)
-import Data.MemoTrie (HasTrie)
-=======
 import           Control.Arrow         (second)
+import           Data.AdditiveGroup    (AdditiveGroup)
 import           Data.AffineSpace      ((.-.))
+import           Data.Basis            (Basis, HasBasis)
 import           Data.Default
+import           Data.MemoTrie         (HasTrie)
 import           Data.Semigroup
-import           Data.VectorSpace      ((^*))
->>>>>>> 0b58a5ff
+import           Data.VectorSpace      (InnerSpace, Scalar, (^*))
 
 import qualified Data.Map              as M
 
@@ -97,17 +85,10 @@
         (w,h) = size2D d ^* oScale oo
         sz = maximum [w, h, oMinSize oo]
 
-<<<<<<< HEAD
-data OriginOpts a = OriginOpts { oColor :: Colour Double
-                               , oScale :: a
+data OriginOpts a = OriginOpts { oColor   :: Colour Double
+                               , oScale   :: a
                                , oMinSize :: a
                                }
-=======
-data OriginOpts = OriginOpts { oColor   :: Colour Double
-                             , oScale   :: Double
-                             , oMinSize :: Double
-                             }
->>>>>>> 0b58a5ff
 
 instance (Fractional a) => Default (OriginOpts a) where
   def = OriginOpts red (1/50) 0.001
