--- conflicted
+++ resolved
@@ -123,15 +123,9 @@
 --   <<diagrams/src_Diagrams_TwoD_Arc_wedgeEx.svg#diagram=wedgeEx&width=400>>
 --
 --   > wedgeEx = hcat' (with & sep .~ 0.5)
-<<<<<<< HEAD
 --   >   [ wedge 1 xDir (1/4 \@\@ turn)
---   >   , wedge 1 (rotate (7/30 \@\@ turn) xDir) (11/30 \@\@ turn)
---   >   , wedge 1 (rotate (1/8 \@\@ turn) xDir) (7/8 \@\@ turn)
-=======
---   >   [ wedge 1 (0 @@ turn) (1/4 @@ turn)
---   >   , wedge 1 (7/30 @@ turn) (11/30 @@ turn)
---   >   , wedge 1 (1/8 @@ turn) (7/8 @@ turn)
->>>>>>> 3be9b383
+--   >   , wedge 1 (rotate (7/30 \@\@ turn) xDir) (4/30 \@\@ turn)
+--   >   , wedge 1 (rotate (1/8 \@\@ turn) xDir) (3/4 \@\@ turn)
 --   >   ]
 --   >   # fc blue
 --   >   # centerXY # pad 1.1
@@ -180,15 +174,9 @@
 --   <<diagrams/src_Diagrams_TwoD_Arc_annularWedgeEx.svg#diagram=annularWedgeEx&width=400>>
 --
 --   > annularWedgeEx = hcat' (with & sep .~ 0.50)
-<<<<<<< HEAD
---   >   [ annularWedge 1 0.5 xDir (1/4 \@\@ turn)
---   >   , annularWedge 1 0.3 (rotate (7/30 \@\@ turn) xDir)n (11/30 \@\@ turn)
---   >   , annularWedge 1 0.7 (rotate (1/8 \@\@ turn) xDir) (7/8 \@\@ turn)
-=======
---   >   [ annularWedge 1 0.5 (0 @@ turn) (1/4 @@ turn)
---   >   , annularWedge 1 0.3 (7/30 @@ turn) (11/30 @@ turn)
---   >   , annularWedge 1 0.7 (1/8 @@ turn) (7/8 @@ turn)
->>>>>>> 3be9b383
+--   >   [ annularWedge 1 0.5 xDir (1/4 @@ turn)
+--   >   , annularWedge 1 0.3 (rotate (7/30 @@ turn) xDir)n (4/30 @@ turn)
+--   >   , annularWedge 1 0.7 (rotate (1/8 @@ turn) xDir) (3/4 @@ turn)
 --   >   ]
 --   >   # fc blue
 --   >   # centerXY # pad 1.1
