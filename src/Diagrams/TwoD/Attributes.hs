{-# LANGUAGE DeriveDataTypeable         #-}
{-# LANGUAGE ExistentialQuantification  #-}
{-# LANGUAGE FlexibleInstances          #-}
{-# LANGUAGE GeneralizedNewtypeDeriving #-}
{-# LANGUAGE ScopedTypeVariables        #-}
{-# LANGUAGE TemplateHaskell            #-}
{-# LANGUAGE TypeFamilies               #-}

-----------------------------------------------------------------------------
-- |
-- Module      :  Diagrams.TwoD.Attributes
-- Copyright   :  (c) 2013 diagrams-lib team (see LICENSE)
-- License     :  BSD-style (see LICENSE)
-- Maintainer  :  diagrams-discuss@googlegroups.com
--
-- Diagrams may have /attributes/ which affect the way they are
-- rendered. This module defines /Textures/ (Gradients and Colors) in two
-- dimensions. Like the attriubtes defined in the Diagrams.Attributes module,
-- all attributes defined here use the 'Last' or 'Recommend' /semigroup/ structure.
-- 'FillColor' and 'LineColor' attributes are provided so that backends that
-- don't support gradients need not be concerned with using textures. Backends
-- should only implement color attributes or textures attributes, not both.
--
-----------------------------------------------------------------------------

module Diagrams.TwoD.Attributes (
    -- ** Width
    LineWidth, getLineWidth, lineWidth, lineWidthA
  , lw, lwN, lwO, lwL, lwG
  , ultraThin, veryThin, thin, medium, thick, veryThick, ultraThick, none
  , tiny, verySmall, small, normal, large, veryLarge, huge

    -- ** Dashing
  , Dashing(..), DashingA, getDashing
  , dashing, dashingN, dashingO, dashingL, dashingG

  -- * Textures
  , Texture(..), solid, _SC, _LG, _RG, defaultLG, defaultRG
  , GradientStop(..), stopColor, stopFraction, mkStops
  , SpreadMethod(..), lineLGradient, lineRGradient

  -- ** Linear Gradients
  , LGradient(..), lGradStops, lGradTrans, lGradStart, lGradEnd
  , lGradSpreadMethod, mkLinearGradient

  -- ** Radial Gradients
  , RGradient(..), rGradStops, rGradTrans
  , rGradCenter0, rGradRadius0, rGradCenter1, rGradRadius1
  , rGradSpreadMethod, mkRadialGradient

  -- ** Line texture
  ,  LineTexture(..), getLineTexture, lineTexture, lineTextureA
  ,  mkLineTexture, styleLineTexture

  -- ** Line color
  , lineColor, lc, lcA

  -- ** Fill texture
  , FillTexture(..), getFillTexture, fillTexture
  , mkFillTexture, styleFillTexture

  -- ** Fill color
  , fillColor, fc, fcA, recommendFillColor

  -- * Compilation utilities
  , splitTextureFills

  ) where

import           Diagrams.Core
import           Diagrams.Core.Style         (setAttr)
import           Diagrams.Attributes
import           Diagrams.Attributes.Compile
import           Diagrams.TwoD.Types

import           Diagrams.Core.Types         (RTree)
import           Diagrams.Located            (unLoc)
import           Diagrams.Path               (Path, pathTrails)
import           Diagrams.Trail              (isLoop)

import           Control.Lens ( makeLensesWith, generateSignatures, lensRules
                              , makePrisms, Lens', (&), (%~), (.~), Setter', sets)

import           Data.Colour hiding (AffineSpace)
import           Data.Data
import           Data.Default.Class
import           Data.Maybe                  (fromMaybe)

import           Data.Monoid.Recommend
import           Data.Semigroup

-- | Standard 'Measures'.
none, ultraThin, veryThin, thin, medium, thick, veryThick, ultraThick,
  tiny, verySmall, small, normal, large, veryLarge, huge :: Measure R2
none       = Output 0
ultraThin  = Normalized 0.0005 `atLeast` Output 0.5
veryThin   = Normalized 0.001  `atLeast` Output 0.5
thin       = Normalized 0.002  `atLeast` Output 0.5
medium     = Normalized 0.004  `atLeast` Output 0.5
thick      = Normalized 0.0075 `atLeast` Output 0.5
veryThick  = Normalized 0.01   `atLeast` Output 0.5
ultraThick = Normalized 0.02   `atLeast` Output 0.5

tiny      = Normalized 0.01
verySmall = Normalized 0.015
small     = Normalized 0.023
normal    = Normalized 0.035
large     = Normalized 0.05
veryLarge = Normalized 0.07
huge      = Normalized 0.10

-----------------------------------------------------------------
--  Line Width  -------------------------------------------------
-----------------------------------------------------------------

-- | Line widths specified on child nodes always override line widths
--   specified at parent nodes.
newtype LineWidth = LineWidth (Last (Measure R2))
  deriving (Typeable, Data, Semigroup)
instance AttributeClass LineWidth

type instance V LineWidth = R2

instance Transformable LineWidth where
  transform t (LineWidth (Last w)) =
    LineWidth (Last (transform t w))

instance Default LineWidth where
    def = LineWidth (Last medium)

getLineWidth :: LineWidth -> Measure R2
getLineWidth (LineWidth (Last w)) = w

-- | Set the line (stroke) width.
lineWidth :: (HasStyle a, V a ~ R2) => Measure R2 -> a -> a
lineWidth = applyGTAttr . LineWidth . Last

-- | Apply a 'LineWidth' attribute.
lineWidthA ::  (HasStyle a, V a ~ R2) => LineWidth -> a -> a
lineWidthA = applyGTAttr

-- | Default for 'lineWidth'.
lw :: (HasStyle a, V a ~ R2) => Measure R2 -> a -> a
lw = lineWidth

-- | A convenient synonym for 'lineWidth (Global w)'.
lwG :: (HasStyle a, V a ~ R2) => Double -> a -> a
lwG w = lineWidth (Global w)

-- | A convenient synonym for 'lineWidth (Normalized w)'.
lwN :: (HasStyle a, V a ~ R2) => Double -> a -> a
lwN w = lineWidth (Normalized w)

-- | A convenient synonym for 'lineWidth (Output w)'.
lwO :: (HasStyle a, V a ~ R2) => Double -> a -> a
lwO w = lineWidth (Output w)

-- | A convenient sysnonym for 'lineWidth (Local w)'.
lwL :: (HasStyle a, V a ~ R2) => Double -> a -> a
lwL w = lineWidth (Local w)

-----------------------------------------------------------------
--  Dashing  ----------------------------------------------------
-----------------------------------------------------------------

-- | Create lines that are dashing... er, dashed.
data Dashing = Dashing [Measure R2] (Measure R2)
  deriving (Typeable, Data, Eq)

newtype DashingA = DashingA (Last Dashing)
  deriving (Typeable, Data, Semigroup, Eq)
instance AttributeClass DashingA

type instance V DashingA = R2

instance Transformable DashingA where
  transform t (DashingA (Last (Dashing w v))) =
    DashingA (Last (Dashing r s))
    where
      r = map (transform t) w
      s = transform t v

getDashing :: DashingA -> Dashing
getDashing (DashingA (Last d)) = d

-- | Set the line dashing style.
dashing :: (HasStyle a, V a ~ R2) =>
           [Measure R2]  -- ^ A list specifying alternate lengths of on
                         --   and off portions of the stroke.  The empty
                         --   list indicates no dashing.
        -> Measure R2    -- ^ An offset into the dash pattern at which the
                         --   stroke should start.
        -> a -> a
dashing ds offs = applyGTAttr (DashingA (Last (Dashing ds offs)))

-- | A convenient synonym for 'dashing (Global w)'.
dashingG :: (HasStyle a, V a ~ R2) => [Double] -> Double -> a -> a
dashingG w v = dashing (map Global w) (Global v)

-- | A convenient synonym for 'dashing (Normalized w)'.
dashingN :: (HasStyle a, V a ~ R2) => [Double] -> Double -> a -> a
dashingN w v = dashing (map Normalized w) (Normalized v)

-- | A convenient synonym for 'dashing (Output w)'.
dashingO :: (HasStyle a, V a ~ R2) => [Double] -> Double -> a -> a
dashingO w v = dashing (map Output w) (Output v)

-- | A convenient sysnonym for 'dashing (Local w)'.
dashingL :: (HasStyle a, V a ~ R2) => [Double] -> Double -> a -> a
dashingL w v = dashing (map Local w) (Local v)

-- | A gradient stop contains a color and fraction (usually between 0 and 1)
data GradientStop = GradientStop
     { _stopColor    :: SomeColor
     , _stopFraction :: Double}

makeLensesWith (lensRules & generateSignatures .~ False) ''GradientStop

-- | A color for the stop.
stopColor :: Lens' GradientStop SomeColor

-- | The fraction for stop.
stopFraction :: Lens' GradientStop Double

-- | The 'SpreadMethod' determines what happens before 'lGradStart' and after
--   'lGradEnd'. 'GradPad' fills the space before the start of the gradient
--   with the color of the first stop and the color after end of the gradient
--   with the color of the last stop. 'GradRepeat' restarts the gradient and
--   'GradReflect' restarts the gradient with the stops in reverse order.
data SpreadMethod = GradPad | GradReflect | GradRepeat

-- | Linear Gradient
data LGradient = LGradient
    { _lGradStops        :: [GradientStop]
    , _lGradStart        :: P2
    , _lGradEnd          :: P2
    , _lGradTrans        :: T2
    , _lGradSpreadMethod :: SpreadMethod }

makeLensesWith (lensRules & generateSignatures .~ False) ''LGradient

-- | A list of stops (colors and fractions).
lGradStops :: Lens' LGradient [GradientStop]

-- | A transformation to be applied to the gradient. Usually this field will
--   start as the identity transform and capture the transforms that are applied
--   to the gradient.
lGradTrans :: Lens' LGradient T2

-- | The starting point for the first gradient stop. The coordinates are in
--   'Local' units and the default is (-0.5, 0).
lGradStart :: Lens' LGradient P2

-- | The ending point for the last gradient stop.The coordinates are in
--   'Local' units and the default is (0.5, 0).
lGradEnd :: Lens' LGradient P2

-- | For setting the spread method.
lGradSpreadMethod :: Lens' LGradient SpreadMethod

-- | Radial Gradient
data RGradient = RGradient
    { _rGradStops        :: [GradientStop]
    , _rGradCenter0      :: P2
    , _rGradRadius0      :: Double
    , _rGradCenter1      :: P2
    , _rGradRadius1      :: Double
    , _rGradTrans        :: T2
    , _rGradSpreadMethod :: SpreadMethod }

makeLensesWith (lensRules & generateSignatures .~ False) ''RGradient

-- | A list of stops (colors and fractions).
rGradStops :: Lens' RGradient [GradientStop]

-- | The center point of the inner circle.
rGradCenter0 :: Lens' RGradient P2

-- | The radius of the inner cirlce in 'Local' coordinates.
rGradRadius0 :: Lens' RGradient Double

-- | The center of the outer circle.
rGradCenter1  :: Lens' RGradient P2

-- | The radius of the outer circle in 'Local' coordinates.
rGradRadius1 :: Lens' RGradient Double

-- | A transformation to be applied to the gradient. Usually this field will
--   start as the identity transform and capture the transforms that are applied
--   to the gradient.
rGradTrans :: Lens' RGradient T2

-- | For setting the spread method.
rGradSpreadMethod :: Lens' RGradient SpreadMethod

-- | A Texture is either a color 'SC', linear gradient 'LG', or radial gradient 'RG'.
--   An object can have only one texture which is determined by the 'Last'
--   semigroup structure.
data Texture = SC SomeColor | LG LGradient | RG RGradient
  deriving (Typeable)

makePrisms ''Texture

-- | Convert a solid colour into a texture.
solid :: Color a => a -> Texture
solid = SC . SomeColor

-- | A default is provided so that linear gradients can easily be created using
--   lenses. For example, @lg = defaultLG & lGradStart .~ (0.25 ^& 0.33)@. Note that
--   no default value is provided for @lGradStops@, this must be set before
--   the gradient value is used, otherwise the object will appear transparent.
defaultLG :: Texture
defaultLG = LG (LGradient
    { _lGradStops        = []
    , _lGradStart        = mkP2 (-0.5) 0
    , _lGradEnd          = mkP2 (0.5)  0
    , _lGradTrans        = mempty
    , _lGradSpreadMethod = GradPad
    })

-- | A default is provided so that radial gradients can easily be created using
--   lenses. For example, @rg = defaultRG & rGradRadius1 .~ 0.25@. Note that
--   no default value is provided for @rGradStops@, this must be set before
--   the gradient value is used, otherwise the object will appear transparent.
defaultRG :: Texture
defaultRG = RG (RGradient
    { _rGradStops        = []
    , _rGradCenter0      = mkP2 0 0
    , _rGradRadius0      = 0.0
    , _rGradCenter1      = mkP2 0 0
    , _rGradRadius1      = 0.5
    , _rGradTrans        = mempty
    , _rGradSpreadMethod = GradPad
    })

-- | A convenient function for making gradient stops from a list of triples.
--   (An opaque color, a stop fraction, an opacity).
mkStops :: [(Colour Double, Double, Double)] -> [GradientStop]
mkStops = map (\(x, y, z) -> GradientStop (SomeColor (withOpacity x z)) y)

-- | Make a linear gradient texture from a stop list, start point, end point,
--   and 'SpreadMethod'. The 'lGradTrans' field is set to the identity
--   transfrom, to change it use the 'lGradTrans' lens.
mkLinearGradient :: [GradientStop]  -> P2 -> P2 -> SpreadMethod -> Texture
mkLinearGradient stops  start end spreadMethod
  = LG (LGradient stops start end mempty spreadMethod)

-- | Make a radial gradient texture from a stop list, radius, start point,
--   end point, and 'SpreadMethod'. The 'rGradTrans' field is set to the identity
--   transfrom, to change it use the 'rGradTrans' lens.
mkRadialGradient :: [GradientStop] -> P2 -> Double
                  -> P2 -> Double -> SpreadMethod -> Texture
mkRadialGradient stops c0 r0 c1 r1 spreadMethod
  = RG (RGradient stops c0 r0 c1 r1 mempty spreadMethod)

-- | The texture with which lines are drawn.  Note that child
--   textures always override parent textures.
--   More precisely, the semigroup structure on line texture attributes
--   is that of 'Last'.
newtype LineTexture = LineTexture (Last Texture)
  deriving (Typeable, Semigroup)
instance AttributeClass LineTexture

type instance V LineTexture = R2

-- Only gradients get transformed. The transform is applied to the gradients
-- transform field. Colors are left unchanged.
instance Transformable LineTexture where
  transform t (LineTexture (Last texture)) = LineTexture (Last tx)
    where
      tx = texture & lgt . rgt
      lgt = _LG . lGradTrans %~ f
      rgt = _RG . rGradTrans %~ f
      f = transform t

instance Default LineTexture where
    def = LineTexture (Last (SC (SomeColor (black :: Colour Double))))

getLineTexture :: LineTexture -> Texture
getLineTexture (LineTexture (Last t)) = t

lineTexture :: (HasStyle a, V a ~ R2) => Texture-> a -> a
lineTexture = applyTAttr . LineTexture . Last

lineTextureA :: (HasStyle a, V a ~ R2) => LineTexture -> a -> a
lineTextureA = applyTAttr

mkLineTexture :: Texture  -> LineTexture
mkLineTexture = LineTexture . Last

styleLineTexture :: Setter' (Style v) Texture
styleLineTexture = sets modifyLineTexture
  where
    modifyLineTexture f s
      = flip setAttr s
      . mkLineTexture
      . f
      . getLineTexture
      . fromMaybe def . getAttr
      $ s

-- | Set the line (stroke) color.  This function is polymorphic in the
--   color type (so it can be used with either 'Colour' or
--   'AlphaColour'), but this can sometimes create problems for type
--   inference, so the 'lc' and 'lcA' variants are provided with more
--   concrete types.
lineColor :: (Color c, HasStyle a, V a ~ R2) => c -> a -> a
lineColor = lineTexture . SC . SomeColor

-- | A synonym for 'lineColor', specialized to @'Colour' Double@
--   (i.e. opaque colors).  See comment in 'lineColor' about backends.
lc :: (HasStyle a, V a ~ R2) => Colour Double -> a -> a
lc = lineColor

-- | A synonym for 'lineColor', specialized to @'AlphaColour' Double@
--   (i.e. colors with transparency).  See comment in 'lineColor'
--   about backends.
lcA :: (HasStyle a, V a ~ R2) => AlphaColour Double -> a -> a
lcA = lineColor

-- | Apply a linear gradient.
lineLGradient :: (HasStyle a, V a ~ R2) => LGradient -> a -> a
lineLGradient g = lineTexture (LG g)

-- | Apply a radial gradient.
lineRGradient :: (HasStyle a, V a ~ R2) => RGradient -> a -> a
lineRGradient g = lineTexture (RG g)

-- | The texture with which objects are filled.
--   The semigroup structure on fill texture attributes
--   is that of 'Recommed . Last'.
newtype FillTexture = FillTexture (Recommend (Last Texture))
  deriving (Typeable, Semigroup)

instance AttributeClass FillTexture

type instance V FillTexture = R2

-- Only gradients get transformed. The transform is applied to the gradients
-- transform field. Colors are left unchanged.
instance Transformable FillTexture where
  transform _ tx@(FillTexture (Recommend _)) = tx
  transform t (FillTexture (Commit (Last texture))) = FillTexture (Commit (Last tx))
    where
      tx = texture & lgt . rgt
      lgt = _LG . lGradTrans %~ f
      rgt = _RG . rGradTrans %~ f
      f = transform t

instance Default FillTexture where
    def = FillTexture (Recommend (Last (SC
                      (SomeColor (transparent :: AlphaColour Double)))))

getFillTexture :: FillTexture -> Texture
getFillTexture (FillTexture tx) = getLast . getRecommend $ tx

fillTexture :: (HasStyle a, V a ~ R2) => Texture -> a -> a
fillTexture = applyTAttr . FillTexture . Commit . Last

mkFillTexture :: Texture  -> FillTexture
mkFillTexture = FillTexture . Commit . Last

styleFillTexture :: Setter' (Style v) Texture
styleFillTexture = sets modifyFillTexture
  where
    modifyFillTexture f s
      = flip setAttr s
      . mkFillTexture
      . f
      . getFillTexture
      . fromMaybe def . getAttr
      $ s

-- | Set the fill color.  This function is polymorphic in the color
--   type (so it can be used with either 'Colour' or 'AlphaColour'),
--   but this can sometimes create problems for type inference, so the
--   'fc' and 'fcA' variants are provided with more concrete types.
fillColor :: (Color c, HasStyle a, V a ~ R2) => c -> a -> a
fillColor = fillTexture . SC . SomeColor

-- | Set a \"recommended\" fill color, to be used only if no explicit
--   calls to 'fillColor' (or 'fc', or 'fcA') are used.
--   See comment after 'fillColor' about backends.
recommendFillColor :: (Color c, HasStyle a, V a ~ R2) => c -> a -> a
recommendFillColor =
  applyTAttr . FillTexture . Recommend . Last . SC . SomeColor

-- | A synonym for 'fillColor', specialized to @'Colour' Double@
--   (i.e. opaque colors). See comment after 'fillColor' about backends.
fc :: (HasStyle a, V a ~ R2) => Colour Double -> a -> a
fc = fillColor

-- | A synonym for 'fillColor', specialized to @'AlphaColour' Double@
--   (i.e. colors with transparency). See comment after 'fillColor' about backends.
fcA :: (HasStyle a, V a ~ R2) => AlphaColour Double -> a -> a
fcA = fillColor
------------------------------------------------------------

<<<<<<< HEAD
data FillColorLoops v = FillColorLoops

instance Typeable v => SplitAttribute (FillColorLoops v) where
  type AttrType (FillColorLoops v) = FillColor
  type PrimType (FillColorLoops v) = Path v

  primOK _ = all (isLoop . unLoc) . pathTrails

-- | Push fill attributes down until they are at the root of subtrees
--   containing only loops. This makes life much easier for backends,
--   which typically have a semantics where fill attributes are
--   applied to lines/non-closed paths as well as loops/closed paths,
--   whereas in the semantics of diagrams, fill attributes only apply
--   to loops.
splitColorFills :: forall v a. Typeable v => RTree v a -> RTree v a
splitColorFills = splitAttr (FillColorLoops :: FillColorLoops v)

=======
>>>>>>> e59214d8
data FillTextureLoops v = FillTextureLoops

instance Typeable v => SplitAttribute (FillTextureLoops v) where
  type AttrType (FillTextureLoops v) = FillTexture
  type PrimType (FillTextureLoops v) = Path v

  primOK _ = all (isLoop . unLoc) . pathTrails

-- | Push fill attributes down until they are at the root of subtrees
--   containing only loops. This makes life much easier for backends,
--   which typically have a semantics where fill attributes are
--   applied to lines/non-closed paths as well as loops/closed paths,
--   whereas in the semantics of diagrams, fill attributes only apply
--   to loops.
splitTextureFills :: forall v a. Typeable v => RTree v a -> RTree v a
splitTextureFills = splitAttr (FillTextureLoops :: FillTextureLoops v)<|MERGE_RESOLUTION|>--- conflicted
+++ resolved
@@ -496,26 +496,6 @@
 fcA = fillColor
 ------------------------------------------------------------
 
-<<<<<<< HEAD
-data FillColorLoops v = FillColorLoops
-
-instance Typeable v => SplitAttribute (FillColorLoops v) where
-  type AttrType (FillColorLoops v) = FillColor
-  type PrimType (FillColorLoops v) = Path v
-
-  primOK _ = all (isLoop . unLoc) . pathTrails
-
--- | Push fill attributes down until they are at the root of subtrees
---   containing only loops. This makes life much easier for backends,
---   which typically have a semantics where fill attributes are
---   applied to lines/non-closed paths as well as loops/closed paths,
---   whereas in the semantics of diagrams, fill attributes only apply
---   to loops.
-splitColorFills :: forall v a. Typeable v => RTree v a -> RTree v a
-splitColorFills = splitAttr (FillColorLoops :: FillColorLoops v)
-
-=======
->>>>>>> e59214d8
 data FillTextureLoops v = FillTextureLoops
 
 instance Typeable v => SplitAttribute (FillTextureLoops v) where
