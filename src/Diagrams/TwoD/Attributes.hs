--- conflicted
+++ resolved
@@ -484,12 +484,6 @@
 recommendFillColor :: (Color c, HasStyle a, V a ~ R2) => c -> a -> a
 recommendFillColor =
   applyTAttr . FillTexture . Recommend . Last . SC . SomeColor
-<<<<<<< HEAD
-
---getFillColor :: FillColor -> SomeColor
---getFillColor (FillColor c) = getLast . getRecommend $ c
-=======
->>>>>>> 97e42f75
 
 -- | A synonym for 'fillColor', specialized to @'Colour' Double@
 --   (i.e. opaque colors). See comment after 'fillColor' about backends.
