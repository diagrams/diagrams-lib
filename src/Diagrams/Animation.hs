{-# LANGUAGE ConstraintKinds       #-}
{-# LANGUAGE FlexibleContexts      #-}
-----------------------------------------------------------------------------
-- |
-- Module      :  Diagrams.Animation
-- Copyright   :  (c) 2011 diagrams-lib team (see LICENSE)
-- License     :  BSD-style (see LICENSE)
-- Maintainer  :  diagrams-discuss@googlegroups.com
--
-- An animation is a time-varying diagram, together with start and end
-- times.  Most of the tools for working with animations can actually
-- be found in the @active@ package, which defines the 'Active' type.
--
-- XXX more documentation and examples should go here
--
-----------------------------------------------------------------------------

module Diagrams.Animation
       ( -- * Animation combinators and tools
         -- $animComb

         Animation

       , animEnvelope, animEnvelope'

       , animRect, animRect'

       , fadeIn, fadeOut

       ) where

<<<<<<< HEAD
import           Active
#if __GLASGOW_HASKELL__ < 710
import           Control.Applicative       ((<$>))
import           Data.Foldable             (foldMap)
#endif

=======
import           Data.Active
>>>>>>> 63589380
import           Data.Semigroup

import           Diagrams.Core

import           Diagrams.Animation.Active ()
import           Diagrams.Attributes       (opacity)
import           Diagrams.BoundingBox
import           Diagrams.Combinators
import           Diagrams.TrailLike
import           Diagrams.TwoD.Shapes
import           Diagrams.TwoD.Types

import           Linear.Metric

<<<<<<< HEAD
=======
-- | A value of type @QAnimation b v m@ is an animation (a
--   time-varying diagram with start and end times) that can be
--   rendered by backend @b@, with vector space @v@ and monoidal
--   annotations of type @m@.
type QAnimation b v n m = Active (QDiagram b v n m)

-- | A value of type @Animation b v@ is an animation (a time-varying
--   diagram with start and end times) in vector space @v@ that can be
--   rendered by backspace @b@.
--
--   Note that @Animation@ is actually a synonym for @QAnimation@
--   where the type of the monoidal annotations has been fixed to
--   'Any' (the default).
type Animation b v n = QAnimation b v n Any

>>>>>>> 63589380
-- $animComb
-- Most combinators for working with animations are to be found in the
-- @active@ package, which defines the 'Active' type.  This module
-- defines just a few combinators specifically for working with
-- animated diagrams.

-- | An animation is just an 'Active', /i.e./ time-varying, diagram.
type Animation b v n = Active (QDiagram b v n Any)

-- It would be cool to have a variant of animEnvelope that tries to do
-- some sort of smart adaptive sampling to get good results more
-- quickly.  One could also imagine trying to use some sort of
-- automatic differentiation but that probably wouldn't work in all
-- cases we want to handle.

-- | Automatically assign fixed a envelope to the entirety of an
--   animation by sampling the envelope at a number of points in time
--   and taking the union of all the sampled envelopes to form the
--   \"hull\".  This hull is then used uniformly throughout the
--   animation.
--
--   This is useful when you have an animation that grows and shrinks
--   in size or shape over time, but you want it to take up a fixed
--   amount of space, /e.g./ so that the final rendered movie does not
--   zoom in and out, or so that it occupies a fixed location with
--   respect to another animation, when combining animations with
--   something like '|||'.
--
--   By default, 30 samples per time unit are used; to adjust this
--   number see 'animEnvelope''.
--
--   See also 'animRect' for help constructing a background to go
--   behind an animation.
animEnvelope
  :: (OrderedField n, Metric v, Monoid' m)
  => Active (QDiagram b v n m) -> Active (QDiagram b v n m)
animEnvelope = animEnvelope' 30

-- | Like 'animEnvelope', but with an adjustible sample rate.  The first
--   parameter is the number of samples per time unit to use.  Lower
--   rates will be faster but less accurate; higher rates are more
--   accurate but slower.
animEnvelope'
  :: (OrderedField n, Metric v, Monoid' m)
  => Rational -> Active (QDiagram b v n m) -> Active (QDiagram b v n m)
animEnvelope' r a = withEnvelope (samples r a) <$> a

-- | @animRect@ works similarly to 'animEnvelope' for 2D diagrams, but
--   instead of adjusting the envelope, simply returns the smallest
--   bounding rectangle which encloses the entire animation.  Useful
--   for /e.g./ creating a background to go behind an animation.
--
--   Uses 30 samples per time unit by default; to adjust this number
--   see 'animRect''.
animRect
  :: ( InSpace V2 n t, Monoid' m
     , TrailLike t, Enveloped t, Transformable t, Monoid t
     )
  => Active (QDiagram b V2 n m) -> t
animRect = animRect' 30

-- | Like 'animRect', but with an adjustible sample rate.  The first
--   parameter is the number of samples per time unit to use.  Lower
--   rates will be faster but less accurate; higher rates are more
--   accurate but slower.
animRect'
  :: ( InSpace V2 n t, Monoid' m
     , TrailLike t, Enveloped t, Transformable t, Monoid t
     )
  => Rational -> Active (QDiagram b V2 n m) -> t
animRect' r anim
    | null results = rect 1 1
    | otherwise    = boxFit (foldMap boundingBox results) (rect 1 1)
  where
    results = samples r anim

-- XXX make it take an Active Rational as parameter!
fadeIn
  :: (Metric v, Floating n, Ord n, Semigroup m)
  => Rational -> Active (QDiagram b v n m -> QDiagram b v n m)
fadeIn d = (opacity . fromRational) <$> ((/d) <$> interval 0 d)

-- XXX
fadeOut
  :: (Metric v, Floating n, Ord n, Semigroup m)
  => Rational -> Active (QDiagram b v n m -> QDiagram b v n m)
fadeOut = backwards . fadeIn<|MERGE_RESOLUTION|>--- conflicted
+++ resolved
@@ -29,16 +29,7 @@
 
        ) where
 
-<<<<<<< HEAD
 import           Active
-#if __GLASGOW_HASKELL__ < 710
-import           Control.Applicative       ((<$>))
-import           Data.Foldable             (foldMap)
-#endif
-
-=======
-import           Data.Active
->>>>>>> 63589380
 import           Data.Semigroup
 
 import           Diagrams.Core
@@ -53,24 +44,6 @@
 
 import           Linear.Metric
 
-<<<<<<< HEAD
-=======
--- | A value of type @QAnimation b v m@ is an animation (a
---   time-varying diagram with start and end times) that can be
---   rendered by backend @b@, with vector space @v@ and monoidal
---   annotations of type @m@.
-type QAnimation b v n m = Active (QDiagram b v n m)
-
--- | A value of type @Animation b v@ is an animation (a time-varying
---   diagram with start and end times) in vector space @v@ that can be
---   rendered by backspace @b@.
---
---   Note that @Animation@ is actually a synonym for @QAnimation@
---   where the type of the monoidal annotations has been fixed to
---   'Any' (the default).
-type Animation b v n = QAnimation b v n Any
-
->>>>>>> 63589380
 -- $animComb
 -- Most combinators for working with animations are to be found in the
 -- @active@ package, which defines the 'Active' type.  This module
