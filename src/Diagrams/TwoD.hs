{-# LANGUAGE FlexibleContexts     #-}
{-# LANGUAGE TypeFamilies         #-}
{-# LANGUAGE TypeSynonymInstances #-}
-----------------------------------------------------------------------------
-- |
-- Module      :  Diagrams.TwoD
-- Copyright   :  (c) 2011 diagrams-lib team (see LICENSE)
-- License     :  BSD-style (see LICENSE)
-- Maintainer  :  diagrams-discuss@googlegroups.com
--
-- This module defines the two-dimensional vector space R^2,
-- two-dimensional transformations, and various predefined
-- two-dimensional shapes.  This module re-exports useful
-- functionality from a group of more specific modules:
--
--   * "Diagrams.TwoD.Types" defines basic types for two-dimensional
--     diagrams, including types representing the 2D Euclidean vector
--     space and various systems of angle measurement.
--
--   * "Diagrams.TwoD.Align" defines alignment combinators specialized
--     to two dimensions (see "Diagrams.Align" for more general
--     alignment).
--
--   * "Diagrams.TwoD.Combinators" defines ways of combining diagrams
--     specialized to two dimensions (see also "Diagrams.Combinators"
--     for more general combining).
--
--   * "Diagrams.TwoD.Transform" defines R^2-specific transformations
--     such as rotation by an angle, and scaling, translation, and
--     reflection in the X and Y directions.
--
--   * "Diagrams.TwoD.Ellipse" defines circles and ellipses.
--
--   * "Diagrams.TwoD.Arc" defines circular arcs.
--
--   * "Diagrams.TwoD.Path" exports various operations on
--     two-dimensional paths when viewed as regions of the plane.
--
--   * "Diagrams.TwoD.Polygons" defines general algorithms for drawing
--     various types of polygons.
--
--   * "Diagrams.TwoD.Shapes" defines other two-dimensional shapes,
--     e.g. various polygons.
--
--   * "Diagrams.TwoD.Arrow" contains tools for drawing arrows between
--     things.
--
--   * "Diagrams.TwoD.Text" defines primitive text diagrams.
--
--   * "Diagrams.TwoD.Image" allows importing external images into diagrams.
--
--   * "Diagrams.TwoD.Vector" defines some special 2D vectors and
--     functions for converting between vectors and angles.
--
--   * "Diagrams.TwoD.Size" defines functions for working with the
--     size of 2D objects.
--
--   * "Diagrams.TwoD.Model" defines some aids for visualizing
--     diagrams' internal model (local origins, envelopes, etc.)
--
-----------------------------------------------------------------------------
module Diagrams.TwoD
       ( -- * R^2
         R2, r2, unr2, mkR2
       , P2, p2, unp2, mkP2
       , T2
       , unitX, unitY, unit_X, unit_Y
       , direction, fromDirection

         -- * Angles
       , tau

         -- * Paths
         -- ** Stroking
       , stroke, stroke', strokeTrail, strokeT, strokeTrail', strokeT'
       , strokeLine, strokeLoop
       , strokeLocTrail, strokeLocT, strokeLocLine, strokeLocLoop
       , FillRule(..), fillRule
       , StrokeOpts(..), vertexNames, queryFillRule

         -- ** Clipping
       , clipBy, clipTo, clipped

         -- * Shapes
         -- ** Rules
       , hrule, vrule

         -- ** Circle-ish things
       , unitCircle
       , circle
       , ellipse
       , ellipseXY
       , arc
       , arc'
       , arcCW
       , wedge
       , arcBetween
       , annularWedge

         -- ** General polygons
       , polygon, polyTrail
       , PolygonOpts(..), polyType, polyOrient, polyCenter
       , PolyType(..), PolyOrientation(..)

         -- ** Star polygons
       , StarOpts(..), star

         -- ** Regular polygons
       , regPoly
       , triangle
       , eqTriangle
       , square
       , pentagon
       , hexagon
       , heptagon
       , septagon
       , octagon
       , nonagon
       , decagon
       , hendecagon
       , dodecagon

         -- ** Other special polygons
       , unitSquare
       , rect

         -- ** Other shapes
       , roundedRect, roundedRect'
       , RoundedRectOpts(..), radiusTL, radiusTR, radiusBL, radiusBR

         -- ** Arrows
       , arrowV, arrowV'
       , arrowAt, arrowAt'
       , arrowBetween, arrowBetween'
       , connect, connect'
       , connectPerim, connectPerim'
       , connectOutside, connectOutside'
       , arrow, arrow'
       , straightShaft
       , module Diagrams.TwoD.Arrowheads

       , ArrowOpts(..)

       , arrowHead
       , arrowTail
       , arrowShaft
       , headGap
       , tailGap
       , gaps, gap
       , headColor
       , headStyle
       , tailColor
       , tailStyle
       , shaftColor
       , shaftStyle
       , headSize
       , tailSize

         -- * Text
       , text, topLeftText, alignedText, baselineText
       , font, italic, oblique, bold, fontSize
       , fontSizeO, fontSizeL, fontSizeN, fontSizeG

         -- * Images
       , DImage(..), ImageData(..)
       , Embedded, External
       , image
       , loadImageEmb
       , loadImageExt
       , uncheckedImageRef
       , raster
       , rasterDia

         -- * Transformations
         -- ** Rotation
       , rotation, rotate, rotateBy
       , rotationAbout, rotateAbout
         -- ** Scaling
       , scalingX, scaleX
       , scalingY, scaleY
       , scaling, scale
       , scaleToX, scaleToY
       , scaleUToX, scaleUToY
         -- ** Translation
       , translationX, translateX
       , translationY, translateY
       , translation, translate
         -- ** Reflection
       , reflectionX, reflectX
       , reflectionY, reflectY
       , reflectionAbout, reflectAbout
         -- ** Shears
       , shearingX, shearX
       , shearingY, shearY

         -- * Deformations - non-affine transforms
       , parallelX0, perspectiveX1, parallelY0, perspectiveY1
       , facingX, facingY

         -- * Combinators
         -- ** Combining multiple diagrams
       , (===), (|||), atAngle
       , hcat, hcat'
       , vcat, vcat'

         -- ** Spacing and envelopes
       , strutX, strutY
       , padX, padY

       , extrudeLeft, extrudeRight, extrudeBottom, extrudeTop

       , view

         -- ** Background

       , boundingRect, bg

         -- * Alignment
       , alignL, alignR, alignT, alignB, alignTL, alignTR, alignBL, alignBR
       , alignX, alignY
       , centerX, centerY, centerXY

         -- * Snugging
       , snugL, snugR, snugT, snugB, snugTL, snugTR, snugBL, snugBR
       , snugX, snugY
       , snugCenterX, snugCenterY, snugCenterXY

         -- * Size
         -- ** Computing size
       , width, height, size2D, sizeSpec2D
       , extentX, extentY, center2D

         -- ** Specifying size
       , SizeSpec2D(..)
       , mkSizeSpec

         -- ** Adjusting size
       , sized, sizedAs

<<<<<<< HEAD
        -- * Textures
      , Texture(..), SpreadMethod(..), GradientStop(..), mkStops, getFillTexture
      , fillTexture, getLineTexture, lineTexture, lineTextureA
      , stopFraction, stopColor

      , LGradient(..), lGradStops, lGradTrans, lGradStart, lGradEnd
      , lGradSpreadMethod, defaultLG, _LG, mkLinearGradient

      , RGradient(..)
      , rGradStops, rGradCenter0, rGradRadius0, rGradCenter1, rGradRadius1
      , rGradTrans, rGradSpreadMethod, defaultRG, _RG, mkRadialGradient

        -- ** Colors
      , fillColor, fc, fcA, recommendFillColor, getFillColor
      , lineColor, lc, lcA, lineColorA, getLineColor
=======
       -- ** Width
       , LineWidth, getLineWidth, lineWidth, lineWidthA
       , lw, lwN, lwO, lwL, lwG
       , ultraThin, veryThin, thin, medium, thick, veryThick, ultraThick, none
       , tiny, verySmall, small, normal, large, veryLarge, huge

       -- ** Dashing
       , Dashing(..), DashingA, getDashing
       , dashing, dashingO, dashingL, dashingN, dashingG
>>>>>>> 319f5b79

         -- * Visual aids for understanding the internal model
       , showOrigin
       , showOrigin'
       , OriginOpts(..), oColor, oScale, oMinSize
       , showLabels

       ) where

import           Diagrams.TwoD.Align
import           Diagrams.TwoD.Arc
import           Diagrams.TwoD.Arrow
import           Diagrams.TwoD.Arrowheads
import           Diagrams.TwoD.Attributes
import           Diagrams.TwoD.Combinators
import           Diagrams.TwoD.Deform
import           Diagrams.TwoD.Ellipse
import           Diagrams.TwoD.Image
import           Diagrams.TwoD.Model
import           Diagrams.TwoD.Path
import           Diagrams.TwoD.Polygons
import           Diagrams.TwoD.Shapes
import           Diagrams.TwoD.Size
import           Diagrams.TwoD.Text
import           Diagrams.TwoD.Transform
import           Diagrams.TwoD.Types
import           Diagrams.TwoD.Vector

import           Diagrams.Util             (tau)<|MERGE_RESOLUTION|>--- conflicted
+++ resolved
@@ -237,7 +237,6 @@
          -- ** Adjusting size
        , sized, sizedAs
 
-<<<<<<< HEAD
         -- * Textures
       , Texture(..), SpreadMethod(..), GradientStop(..), mkStops, getFillTexture
       , fillTexture, getLineTexture, lineTexture, lineTextureA
@@ -253,7 +252,6 @@
         -- ** Colors
       , fillColor, fc, fcA, recommendFillColor, getFillColor
       , lineColor, lc, lcA, lineColorA, getLineColor
-=======
        -- ** Width
        , LineWidth, getLineWidth, lineWidth, lineWidthA
        , lw, lwN, lwO, lwL, lwG
@@ -263,7 +261,6 @@
        -- ** Dashing
        , Dashing(..), DashingA, getDashing
        , dashing, dashingO, dashingL, dashingN, dashingG
->>>>>>> 319f5b79
 
          -- * Visual aids for understanding the internal model
        , showOrigin
