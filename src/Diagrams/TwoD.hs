--- conflicted
+++ resolved
@@ -199,15 +199,10 @@
 
          -- * Combinators
          -- ** Combining multiple diagrams
-<<<<<<< HEAD
+
        , (===), (|||)
-       , hcat, hcat'
-       , vcat, vcat'
-=======
-       , (===), (|||), atAngle
        , hcat, hcat', hsep
        , vcat, vcat', vsep
->>>>>>> e64e2d20
 
          -- ** Spacing and envelopes
        , strutX, strutY
