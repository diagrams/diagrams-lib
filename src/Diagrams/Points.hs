{-# LANGUAGE FlexibleContexts #-}
{-# LANGUAGE TypeFamilies     #-}

-----------------------------------------------------------------------------
-- |
-- Module      :  Diagrams.Points
-- Copyright   :  (c) 2011 diagrams-lib team (see LICENSE)
-- License     :  BSD-style (see LICENSE)
-- Maintainer  :  diagrams-discuss@googlegroups.com
--
-- Points in space.  For more tools for working with points and
-- vectors, see "Data.AffineSpace" and "Diagrams.Coordinates".
--
-----------------------------------------------------------------------------

module Diagrams.Points
       ( -- * Points
         Point, origin, (*.)

         -- * Point-related utilities
       , centroid

       ) where

import           Diagrams.Core.Points

import           Control.Arrow          ((&&&))

import           Data.AffineSpace.Point
import           Data.VectorSpace

-- | The centroid of a set of /n/ points is their sum divided by /n/.
centroid :: (VectorSpace v, Fractional (Scalar v)) => [Point v] -> Point v
<<<<<<< HEAD
centroid = P . uncurry (^/) . (sumV &&& (fromIntegral . length)) . map unPoint

instance Coordinates v => Coordinates (Point v) where
  type FinalCoord (Point v)    = FinalCoord v
  type PrevDim (Point v)       = PrevDim v
  type Decomposition (Point v) = Decomposition v

  x & y        = P (x & y)
  coords (P v) = coords v
=======
centroid = pack . uncurry (^/) . (sumV &&& (fromIntegral . length)) . map unpack
>>>>>>> f4faa055
<|MERGE_RESOLUTION|>--- conflicted
+++ resolved
@@ -31,16 +31,4 @@
 
 -- | The centroid of a set of /n/ points is their sum divided by /n/.
 centroid :: (VectorSpace v, Fractional (Scalar v)) => [Point v] -> Point v
-<<<<<<< HEAD
-centroid = P . uncurry (^/) . (sumV &&& (fromIntegral . length)) . map unPoint
-
-instance Coordinates v => Coordinates (Point v) where
-  type FinalCoord (Point v)    = FinalCoord v
-  type PrevDim (Point v)       = PrevDim v
-  type Decomposition (Point v) = Decomposition v
-
-  x & y        = P (x & y)
-  coords (P v) = coords v
-=======
-centroid = pack . uncurry (^/) . (sumV &&& (fromIntegral . length)) . map unpack
->>>>>>> f4faa055
+centroid = P . uncurry (^/) . (sumV &&& (fromIntegral . length)) . map unPoint