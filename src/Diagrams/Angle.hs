{-# LANGUAGE DeriveFunctor              #-}
{-# LANGUAGE GeneralizedNewtypeDeriving #-}
{-# LANGUAGE RankNTypes                 #-}
{-# LANGUAGE TypeFamilies               #-}
-----------------------------------------------------------------------------
-- |
-- Module      :  Diagrams.Angle
-- Copyright   :  (c) 2013 diagrams-lib team (see LICENSE)
-- License     :  BSD-style (see LICENSE)
-- Maintainer  :  diagrams-discuss@googlegroups.com
--
-- Type for representing angles.
--
-----------------------------------------------------------------------------

module Diagrams.Angle
       ( -- * Angle type
         Angle

         -- ** Using angles
       , (@@), rad, turn, deg

         -- ** Common angles
       , fullTurn, halfTurn, quarterTurn

         -- ** Trigonometric functions
       , sinA, cosA, tanA
       , asinA, acosA, atanA, atan2A, atan2A'

         -- ** Angle utilities
       , angleBetween, angleRatio, normalizeAngle

         -- ** Classes
       , HasTheta(..)
       , HasPhi(..)
       ) where

import           Control.Applicative
import           Control.Lens        (Iso', Lens', iso, over, review, (^.))
import           Data.Fixed
import           Data.Monoid         hiding ((<>))
import           Data.Semigroup
<<<<<<< HEAD
import           Text.Read
=======
import           Prelude
>>>>>>> fdb6e5ce

import           Diagrams.Core       (OrderedField)
import           Diagrams.Core.V
import           Diagrams.Points

import           Linear.Metric
import           Linear.Vector

-- | Angles can be expressed in a variety of units.  Internally,
--   they are represented in radians.
newtype Angle n = Radians n
  deriving (Eq, Ord, Enum, Functor)

instance Show n => Show (Angle n) where
  showsPrec d (Radians a) = showParen (d > 5) $
    showsPrec 6 a . showString " @@ rad"

instance Read n => Read (Angle n) where
  readPrec = parens . prec 5 $ do
    x <- readPrec
    Symbol "@@" <- lexP
    Ident "rad" <- lexP
    pure (Radians x)

type instance N (Angle n) = n

instance Applicative Angle where
  pure = Radians
  {-# INLINE pure #-}
  Radians f <*> Radians x = Radians (f x)
  {-# INLINE (<*>) #-}

instance Additive Angle where
  zero = pure 0
  {-# INLINE zero #-}

instance Num n => Semigroup (Angle n) where
  (<>) = (^+^)
  {-# INLINE (<>) #-}

instance Num n => Monoid (Angle n) where
  mappend = (<>)
  mempty  = Radians 0

-- | The radian measure of an @Angle@ @a@ can be accessed as @a
--   ^. rad@.  A new @Angle@ can be defined in radians as @pi \@\@ rad@.
rad :: Iso' (Angle n) n
rad = iso (\(Radians r) -> r) Radians
{-# INLINE rad #-}

-- | The measure of an @Angle@ @a@ in full circles can be accessed as
--   @a ^. turn@.  A new @Angle@ of one-half circle can be defined in as
--   @1/2 \@\@ turn@.
turn :: Floating n => Iso' (Angle n) n
turn = iso (\(Radians r) -> r / (2*pi)) (Radians . (*(2*pi)))
{-# INLINE turn #-}

-- | The degree measure of an @Angle@ @a@ can be accessed as @a
--   ^. deg@.  A new @Angle@ can be defined in degrees as @180 \@\@
--   deg@.
deg :: Floating n => Iso' (Angle n) n
deg = iso (\(Radians r) -> r / (2*pi/360)) (Radians . ( * (2*pi/360)))
{-# INLINE deg #-}

-- | An angle representing one full turn.
fullTurn :: Floating v => Angle v
fullTurn = 1 @@ turn

-- | An angle representing a half turn.
halfTurn :: Floating v => Angle v
halfTurn = 0.5 @@ turn

-- | An angle representing a quarter turn.
quarterTurn :: Floating v => Angle v
quarterTurn = 0.25 @@ turn

-- | Calculate ratio between two angles.
angleRatio :: Floating n => Angle n -> Angle n -> n
angleRatio a b = (a ^. rad) / (b ^. rad)

-- | The sine of the given @Angle@.
sinA :: Floating n => Angle n -> n
sinA (Radians r) = sin r

-- | The cosine of the given @Angle@.
cosA :: Floating n => Angle n -> n
cosA (Radians r) = cos r

-- | The tangent function of the given @Angle@.
tanA :: Floating n => Angle n -> n
tanA (Radians r) = tan r

-- | The @Angle@ with the given sine.
asinA :: Floating n => n -> Angle n
asinA = Radians . asin

-- | The @Angle@ with the given cosine.
acosA :: Floating n => n -> Angle n
acosA = Radians . acos

-- | The @Angle@ with the given tangent.
atanA :: Floating n => n -> Angle n
atanA = Radians . atan

-- | @atan2A y x@ is the angle between the positive x-axis and the vector given
--   by the coordinates (x, y). The 'Angle' returned is in the [-pi,pi] range.
atan2A :: RealFloat n => n -> n -> Angle n
atan2A y x = Radians $ atan2 y x

-- | Similar to 'atan2A' but without the 'RealFloat' constraint. This means it
--   doesn't handle negative zero cases. However, for most geometric purposes,
--   outcome will be the same.
atan2A' :: OrderedField n => n -> n -> Angle n
atan2A' y x = atan2' y x @@ rad

-- atan2 without negative zero tests
atan2' :: OrderedField n => n -> n -> n
atan2' y x
  | x > 0            =  atan (y/x)
  | x == 0 && y > 0  =  pi/2
  | x <  0 && y > 0  =  pi + atan (y/x)
  | x <= 0 && y < 0  = -atan2' (-y) x
  | y == 0 && x < 0  =  pi    -- must be after the previous test on zero y
  | x==0 && y==0     =  y     -- must be after the other double zero tests
  | otherwise        =  x + y -- x or y is a NaN, return a NaN (via +)

-- | @30 \@\@ deg@ is an @Angle@ of the given measure and units.
--
--   More generally, @\@\@@ reverses the @Iso\'@ on its right, and
--   applies the @Iso\'@ to the value on the left.  @Angle@s are the
--   motivating example where this order improves readability.
(@@) :: b -> Iso' a b -> a
-- The signature above is slightly specialized, in favor of readability
a @@ i = review i a

infixl 5 @@

-- | Compute the positive angle between the two vectors in their common plane.
--   Returns NaN if either of the vectors are zero.
angleBetween  :: (Metric v, Floating n) => v n -> v n -> Angle n
angleBetween v1 v2 = acosA (signorm v1 `dot` signorm v2)
-- N.B.: Currently discards the common plane information.

-- | Normalize an angle so that it lies in the [0,tau) range.
normalizeAngle :: (Floating n, Real n) => Angle n -> Angle n
normalizeAngle = over rad (`mod'` (2 * pi))

------------------------------------------------------------
-- Polar Coordinates

-- | The class of types with at least one angle coordinate, called _theta.
class HasTheta t where
  _theta :: RealFloat n => Lens' (t n) (Angle n)

-- | The class of types with at least two angle coordinates, the second called
--   _phi. _phi is the positive angle measured from the z axis.
class HasTheta t => HasPhi t where
  _phi :: RealFloat n => Lens' (t n) (Angle n)

-- Point instances
instance HasTheta v => HasTheta (Point v) where
  _theta = lensP . _theta
  {-# INLINE _theta #-}

instance HasPhi v => HasPhi (Point v) where
  _phi = lensP . _phi
  {-# INLINE _phi #-}<|MERGE_RESOLUTION|>--- conflicted
+++ resolved
@@ -40,11 +40,8 @@
 import           Data.Fixed
 import           Data.Monoid         hiding ((<>))
 import           Data.Semigroup
-<<<<<<< HEAD
 import           Text.Read
-=======
 import           Prelude
->>>>>>> fdb6e5ce
 
 import           Diagrams.Core       (OrderedField)
 import           Diagrams.Core.V
