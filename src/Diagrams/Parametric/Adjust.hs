--- conflicted
+++ resolved
@@ -22,12 +22,8 @@
 
     ) where
 
-<<<<<<< HEAD
 import           Control.Lens        (Lens', generateSignatures, lensRules, makeLensesWith, (&),
                                       (.~), (^.))
-=======
-import           Control.Lens (makeLensesWith, lensRules, generateSignatures, (^.), (&), (.~), Lens')
->>>>>>> 15dd1bd3
 import           Data.Proxy
 
 import           Data.Default.Class
@@ -51,7 +47,6 @@
   deriving (Show, Read, Eq, Ord, Bounded, Enum)
 
 -- | How should a segment, trail, or path be adjusted?
-<<<<<<< HEAD
 data AdjustOpts v n = AO { _adjMethod    :: AdjustMethod n
                          , _adjSide      :: AdjustSide
                          , _adjEps       :: n
@@ -59,17 +54,6 @@
                          }
 
 makeLensesWith (lensRules & generateSignatures .~ False) ''AdjustOpts
-=======
-data AdjustOpts v = AO { _adjMethod       :: AdjustMethod v
-                       , _adjSide         :: AdjustSide
-                       , _adjEps          :: Scalar v
-                       , adjOptsvProxy__ :: Proxy v
-                       }
-
-makeLensesWith
-  ( lensRules & generateSignatures .~ False)
-  ''AdjustOpts
->>>>>>> 15dd1bd3
 
 -- | Which method should be used for adjusting?
 adjMethod :: Lens' (AdjustOpts v n) (AdjustMethod n)
@@ -86,19 +70,11 @@
 instance Default AdjustSide where
   def = Both
 
-<<<<<<< HEAD
 instance Fractional n => Default (AdjustOpts v n) where
   def = AO { _adjMethod    = def
            , _adjSide      = def
            , _adjEps       = stdTolerance
            , adjOptsvProxy = Proxy
-=======
-instance Fractional (Scalar v) => Default (AdjustOpts v) where
-  def = AO { _adjMethod = def
-           , _adjSide = def
-           , _adjEps = stdTolerance
-           , adjOptsvProxy__ = Proxy
->>>>>>> 15dd1bd3
            }
 
 -- | Adjust the length of a parametric object such as a segment or
@@ -118,4 +94,4 @@
     param        = arcLengthToParam eps seg
     absDelta len = arcLength eps s - len
   bothCoef = if opts^.adjSide == Both then 0.5 else 1
-  eps = opts^.adjEps
+  eps = opts^.adjEps