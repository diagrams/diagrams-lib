Name:                diagrams-lib
Version:             1.2
Synopsis:            Embedded domain-specific language for declarative graphics
Description:         Diagrams is a flexible, extensible EDSL for creating
                     graphics of many types.  Graphics can be created
                     in arbitrary vector spaces and rendered with
                     multiple backends.  diagrams-lib provides a
                     standard library of primitives and operations for
                     creating diagrams.  To get started using it, see
                     "Diagrams.Prelude".
Homepage:            http://projects.haskell.org/diagrams
License:             BSD3
License-file:        LICENSE
Author:              Brent Yorgey
Maintainer:          diagrams-discuss@googlegroups.com
Bug-reports:         http://github.com/diagrams/diagrams-lib/issues
Category:            Graphics
Build-type:          Simple
Cabal-version:       >=1.10
Extra-source-files:  CHANGES.markdown, README.markdown, diagrams/*.svg
Extra-doc-files:     diagrams/*.svg
Tested-with:         GHC == 7.4.2, GHC == 7.6.3, GHC == 7.8.1
Source-repository head
  type:     git
  location: http://github.com/diagrams/diagrams-lib.git

Library
  Exposed-modules:     Diagrams.Prelude,
                       Diagrams.Align,
                       Diagrams.Angle,
                       Diagrams.Attributes,
                       Diagrams.Attributes.Compile,
                       Diagrams.BoundingBox,
                       Diagrams.Combinators,
                       Diagrams.Coordinates,
                       Diagrams.CubicSpline,
                       Diagrams.CubicSpline.Internal,
                       Diagrams.Deform
                       Diagrams.Direction,
                       Diagrams.Envelope,
                       Diagrams.Located,
                       Diagrams.Names,
                       Diagrams.Parametric,
                       Diagrams.Parametric.Adjust,
                       Diagrams.Path,
                       Diagrams.Points,
                       Diagrams.Query,
                       Diagrams.Segment,
                       Diagrams.Solve,
                       Diagrams.Tangent,
                       Diagrams.Trace,
                       Diagrams.Trail,
                       Diagrams.TrailLike,
                       Diagrams.Transform,
                       Diagrams.TwoD,
                       Diagrams.TwoD.Adjust,
                       Diagrams.TwoD.Align,
                       Diagrams.TwoD.Arc,
                       Diagrams.TwoD.Arrow,
                       Diagrams.TwoD.Arrowheads,
                       Diagrams.TwoD.Attributes,
                       Diagrams.TwoD.Combinators,
                       Diagrams.TwoD.Curvature,
                       Diagrams.TwoD.Deform,
                       Diagrams.TwoD.Ellipse,
                       Diagrams.TwoD.Image,
                       Diagrams.TwoD.Model,
                       Diagrams.TwoD.Offset,
                       Diagrams.TwoD.Path,
                       Diagrams.TwoD.Polygons,
                       Diagrams.TwoD.Segment,
                       Diagrams.TwoD.Shapes,
                       Diagrams.TwoD.Size,
                       Diagrams.TwoD.Text,
                       Diagrams.TwoD.Transform,
                       Diagrams.TwoD.Transform.ScaleInv,
                       Diagrams.TwoD.Types,
                       Diagrams.TwoD.Vector,
                       Diagrams.ThreeD,
                       Diagrams.ThreeD.Align,
                       Diagrams.ThreeD.Attributes,
                       Diagrams.ThreeD.Camera,
                       Diagrams.ThreeD.Deform,
                       Diagrams.ThreeD.Light,
                       Diagrams.ThreeD.Shapes,
                       Diagrams.ThreeD.Transform,
                       Diagrams.ThreeD.Types,
                       Diagrams.ThreeD.Vector,
                       Diagrams.Animation,
                       Diagrams.Animation.Active,
                       Diagrams.Util,
                       Diagrams.Backend.CmdLine
  Build-depends:       base >= 4.2 && < 4.8,
                       containers >= 0.3 && < 0.6,
                       array >= 0.3 && < 0.6,
                       semigroups >= 0.3.4 && < 0.16,
                       monoid-extras >= 0.3 && < 0.4,
                       dual-tree >= 0.2 && < 0.3,
                       diagrams-core >= 1.2 && < 1.3,
                       active >= 0.1 && < 0.2,
                       colour >= 2.3.2 && < 2.4,
                       data-default-class < 0.1,
                       fingertree >= 0.1 && < 0.2,
                       intervals >= 0.7 && < 0.8,
                       lens >= 4.0 && < 4.5,
                       tagged >= 0.7,
                       optparse-applicative >= 0.10 && < 0.11,
                       filepath,
                       safe >= 0.2 && < 0.4,
                       JuicyPixels >= 3.1.5 && < 3.2,
                       hashable >= 1.1 && < 1.3,
<<<<<<< HEAD
                       linear >= 1.10 && < 2.0,
                       adjunctions >= 4.0 && < 5.0,
                       distributive >=0.2.2 && < 1.0

=======
                       process >= 1.1 && < 1.3,
                       fsnotify >= 0.1 && < 0.2,
                       directory >= 1.2 && < 1.3,
                       system-filepath >= 0.2 && < 0.5,
                       text >= 0.7.1 && < 1.3
>>>>>>> 15dd1bd3
  if impl(ghc < 7.6)
    Build-depends: ghc-prim
  Hs-source-dirs:      src
  ghc-options: -Wall
  default-language:    Haskell2010
  other-extensions: BangPatterns, CPP, DefaultSignatures, DeriveDataTypeable,
    DeriveFunctor, DeriveGeneric, EmptyDataDecls, ExistentialQuantification,
    GADTs, GeneralizedNewtypeDeriving, NoMonomorphismRestriction, Rank2Types,
    RankNTypes, ScopedTypeVariables, StandaloneDeriving, TemplateHaskell,
    TypeOperators, TypeSynonymInstances, UndecidableInstances, ViewPatterns<|MERGE_RESOLUTION|>--- conflicted
+++ resolved
@@ -109,18 +109,14 @@
                        safe >= 0.2 && < 0.4,
                        JuicyPixels >= 3.1.5 && < 3.2,
                        hashable >= 1.1 && < 1.3,
-<<<<<<< HEAD
                        linear >= 1.10 && < 2.0,
                        adjunctions >= 4.0 && < 5.0,
                        distributive >=0.2.2 && < 1.0
-
-=======
                        process >= 1.1 && < 1.3,
                        fsnotify >= 0.1 && < 0.2,
                        directory >= 1.2 && < 1.3,
                        system-filepath >= 0.2 && < 0.5,
                        text >= 0.7.1 && < 1.3
->>>>>>> 15dd1bd3
   if impl(ghc < 7.6)
     Build-depends: ghc-prim
   Hs-source-dirs:      src
