Name:                diagrams-lib
Version:             1.2
Synopsis:            Embedded domain-specific language for declarative graphics
Description:         Diagrams is a flexible, extensible EDSL for creating
                     graphics of many types.  Graphics can be created
                     in arbitrary vector spaces and rendered with
                     multiple backends.  diagrams-lib provides a
                     standard library of primitives and operations for
                     creating diagrams.  To get started using it, see
                     "Diagrams.Prelude".
Homepage:            http://projects.haskell.org/diagrams
License:             BSD3
License-file:        LICENSE
Author:              Brent Yorgey
Maintainer:          diagrams-discuss@googlegroups.com
Bug-reports:         http://github.com/diagrams/diagrams-lib/issues
Category:            Graphics
Build-type:          Simple
Cabal-version:       >=1.10
Extra-source-files:  CHANGES.markdown, README.markdown, diagrams/*.svg
Extra-doc-files:     diagrams/*.svg
Tested-with:         GHC == 7.4.2, GHC == 7.6.3, GHC == 7.8.1
Source-repository head
  type:     git
  location: http://github.com/diagrams/diagrams-lib.git

Library
  Exposed-modules:     Diagrams.Prelude,
                       Diagrams.Prelude.ThreeD,
                       Diagrams.Align,
                       Diagrams.Angle,
                       Diagrams.Combinators,
                       Diagrams.Coordinates,
                       Diagrams.Attributes,
                       Diagrams.Attributes.Compile,
                       Diagrams.Points,
                       Diagrams.Located,
                       Diagrams.Parametric,
                       Diagrams.Parametric.Adjust,
                       Diagrams.Segment,
                       Diagrams.Trail,
                       Diagrams.TrailLike,
                       Diagrams.Path,
                       Diagrams.CubicSpline,
                       Diagrams.CubicSpline.Internal,
                       Diagrams.Direction,
                       Diagrams.Solve,
                       Diagrams.Tangent,
                       Diagrams.Transform,
                       Diagrams.Deform
                       Diagrams.BoundingBox,
                       Diagrams.Names,
                       Diagrams.Envelope,
                       Diagrams.Trace,
                       Diagrams.Query,
                       Diagrams.TwoD,
                       Diagrams.TwoD.Types,
                       Diagrams.TwoD.Types.Double,
                       Diagrams.TwoD.Align,
                       Diagrams.TwoD.Arrow,
                       Diagrams.TwoD.Arrowheads,
                       Diagrams.TwoD.Attributes,
                       Diagrams.TwoD.Combinators,
                       Diagrams.TwoD.Deform,
                       Diagrams.TwoD.Transform,
                       Diagrams.TwoD.Transform.ScaleInv,
                       Diagrams.TwoD.Ellipse,
                       Diagrams.TwoD.Arc,
                       Diagrams.TwoD.Segment,
                       Diagrams.TwoD.Curvature,
                       Diagrams.TwoD.Offset,
                       Diagrams.TwoD.Path,
                       Diagrams.TwoD.Polygons,
                       Diagrams.TwoD.Shapes,
                       Diagrams.TwoD.Vector,
                       Diagrams.TwoD.Size,
                       Diagrams.TwoD.Model,
                       Diagrams.TwoD.Text,
                       Diagrams.TwoD.Image,
                       Diagrams.TwoD.Adjust,
                       Diagrams.ThreeD.Align,
                       Diagrams.ThreeD.Attributes,
                       Diagrams.ThreeD.Camera,
                       Diagrams.ThreeD.Deform,
                       Diagrams.ThreeD.Light,
                       Diagrams.ThreeD.Shapes,
                       Diagrams.ThreeD.Transform,
                       Diagrams.ThreeD.Types,
                       Diagrams.ThreeD.Types.Double,
                       Diagrams.ThreeD.Vector,
                       Diagrams.ThreeD,
                       Diagrams.Animation,
                       Diagrams.Animation.Active,
                       Diagrams.Util,
                       Diagrams.Backend.CmdLine
  Build-depends:       base >= 4.2 && < 4.8,
                       containers >= 0.3 && < 0.6,
                       array >= 0.3 && < 0.6,
                       semigroups >= 0.3.4 && < 0.16,
                       monoid-extras >= 0.3 && < 0.4,
                       dual-tree >= 0.2 && < 0.3,
                       diagrams-core >= 1.2 && < 1.3,
                       active >= 0.1 && < 0.2,
                       vector-space >= 0.7.7 && < 0.9,
                       vector-space-points >= 0.1.2 && < 0.3,
                       MemoTrie >= 0.6 && < 0.7,
                       colour >= 2.3.2 && < 2.4,
                       data-default-class < 0.1,
                       fingertree >= 0.1 && < 0.2,
                       intervals >= 0.7 && < 0.8,
                       lens >= 4.0 && < 4.3,
                       tagged >= 0.7,
                       optparse-applicative >= 0.7 && < 0.10,
                       filepath,
                       safe >= 0.2 && < 0.4,
                       JuicyPixels >= 3.1.5 && < 3.2,
                       hashable >= 1.1 && < 1.3
  if impl(ghc < 7.6)
    Build-depends: ghc-prim
  Hs-source-dirs:      src
  ghc-options: -Wall
<<<<<<< HEAD
  default-language:    Haskell2010
  other-extensions: BangPatterns, CPP, DefaultSignatures, DeriveDataTypeable,
    DeriveFunctor, DeriveGeneric, EmptyDataDecls, ExistentialQuantification,
    GADTs, GeneralizedNewtypeDeriving, NoMonomorphismRestriction, Rank2Types,
    RankNTypes, ScopedTypeVariables, StandaloneDeriving, TemplateHaskell,
    TypeOperators, TypeSynonymInstances, UndecidableInstances, ViewPatterns
=======
  default-language:    Haskell2010
>>>>>>> 34d02720
<|MERGE_RESOLUTION|>--- conflicted
+++ resolved
@@ -119,13 +119,9 @@
     Build-depends: ghc-prim
   Hs-source-dirs:      src
   ghc-options: -Wall
-<<<<<<< HEAD
   default-language:    Haskell2010
   other-extensions: BangPatterns, CPP, DefaultSignatures, DeriveDataTypeable,
     DeriveFunctor, DeriveGeneric, EmptyDataDecls, ExistentialQuantification,
     GADTs, GeneralizedNewtypeDeriving, NoMonomorphismRestriction, Rank2Types,
     RankNTypes, ScopedTypeVariables, StandaloneDeriving, TemplateHaskell,
-    TypeOperators, TypeSynonymInstances, UndecidableInstances, ViewPatterns
-=======
-  default-language:    Haskell2010
->>>>>>> 34d02720
+    TypeOperators, TypeSynonymInstances, UndecidableInstances, ViewPatterns