--- conflicted
+++ resolved
@@ -16,10 +16,7 @@
 /cabal.config
 /.cabal-sandbox/
 \#*
-<<<<<<< HEAD
 
-.stack-work
-=======
 .stack-work
 dist-newstyle/
 
@@ -27,5 +24,4 @@
 .idea/
 *.iml
 
-.ghc.environment.*
->>>>>>> 63589380
+.ghc.environment.*